import os

import click
import yaml

from cli.common.command_utils import init_cloud_provider
from cli.common.const.common_path import LOCAL_TF_FOLDER_VCS, LOCAL_TF_FOLDER_HOSTING_PROVIDER
from cli.common.const.const import GITOPS_REPOSITORY_URL, GITOPS_REPOSITORY_BRANCH
from cli.common.const.parameter_names import *
from cli.common.enums.cloud_providers import CloudProviders
from cli.common.enums.dns_registrars import DnsRegistrars
from cli.common.enums.git_providers import GitProviders
from cli.common.state_store import StateStore
from cli.common.utils.generators import random_string_generator
from cli.services.cloud.cloud_provider_manager import CloudProviderManager
from cli.services.dependency_manager import DependencyManager
from cli.services.dns.dns_provider_manager import DNSManager
from cli.services.k8s.config_builder import create_k8s_config
from cli.services.k8s.k8s import KubeClient, write_ca_cert
from cli.services.kctl_wrapper import KctlWrapper
from cli.services.keys.key_manager import KeyManager
from cli.services.template_manager import GitOpsTemplateManager
from cli.services.tf_wrapper import TfWrapper
from cli.services.vcs.git_provider_manager import GitProviderManager
from cli.services.vcs.github.github_manager import GitHubProviderManager


@click.command()
@click.option('--email', '-e', 'email', help='Email address used for alerts', type=click.STRING)
@click.option('--cloud-provider', '-c', 'cloud_provider', help='Cloud provider type',
              type=click.Choice([e.value for e in CloudProviders], case_sensitive=False))
@click.option('--cloud-profile', '-cp', 'cloud_profile', help='Cloud account profile', default='default',
              type=click.STRING)
@click.option('--cloud-account-key', '-cc', 'cloud_key', help='Cloud account access key', type=click.STRING)
@click.option('--cloud-account-secret', '-cs', 'cloud_secret', help='Cloud account access secret', type=click.STRING)
@click.option('--cloud-region', '-r', 'cloud_region', help='Cloud regions', type=click.STRING)
@click.option('--azure-subscription-id', '-azs', 'azure_subscription_id', help='Azure subscription id',
              type=click.STRING)
@click.option('--cluster-name', '-n', 'cluster_name', help='Cluster name', default='cg-devx-cc', type=click.STRING)
@click.option('--dns-registrar', '-d', 'dns_reg', help='DNS registrar',
              type=click.Choice([e.value for e in DnsRegistrars], case_sensitive=False))
@click.option('--dns-registrar-token', '-dt', 'dns_reg_token', help='DNS registrar token', type=click.STRING)
@click.option('--dns-registrar-key', '-dk', 'dns_reg_key', help='DNS registrar key', type=click.STRING)
@click.option('--dns-registrar-secret', '-ds', 'dns_reg_secret', help='DNS registrar secret', type=click.STRING)
@click.option('--domain-name', '-dn', 'domain', help='Domain-name', type=click.STRING)
@click.option('--git-provider', '-g', 'git_provider', help='Git provider', default=GitProviders.GitHub,
              type=click.Choice([e.value for e in GitProviders], case_sensitive=False))
@click.option('--git-org', '-go', 'git_org', help='Git organization name', type=click.STRING)
@click.option('--git-access-token', '-gt', 'git_token', help='Git access token', type=click.STRING)
@click.option('--gitops-repo-name', '-grn', 'gitops_repo_name', help='GitOps repository name', default='gitops',
              type=click.STRING)
@click.option('--gitops-template-url', '-gtu', 'gitops_template_url', help='GitOps repository template url',
              default=GITOPS_REPOSITORY_URL, type=click.STRING)
@click.option('--gitops-template-branch', '-gtb', 'gitops_template_branch', help='GitOps repository template branch',
              default=GITOPS_REPOSITORY_BRANCH, type=click.STRING)
@click.option('--setup-demo-workload', '-dw', 'install_demo', help='Setup demo workload', default=False,
              flag_value='setup-demo')
@click.option('--config-file', '-f', 'config', help='Load parameters from file', type=click.File(mode='r'))
def setup(
        email: str, cloud_provider: CloudProviders, cloud_profile: str, cloud_key: str, cloud_secret: str,
        cloud_region: str, azure_subscription_id: str, cluster_name: str, dns_reg: DnsRegistrars, dns_reg_token: str,
        dns_reg_key: str, dns_reg_secret: str, domain: str, git_provider: GitProviders, git_org: str, git_token: str,
        gitops_repo_name: str, gitops_template_url: str, gitops_template_branch: str, install_demo: bool,
        config: click.File
):
    """Creates new CG DevX installation."""
    click.echo("Setup CG DevX installation...")

    p: StateStore
    if config is not None:
        try:
            from yaml import CLoader as Loader
            d = yaml.load(config, Loader=Loader)
            # TODO: add validation
            p = StateStore(d)

        except yaml.YAMLError as exception:
            click.echo(exception)
<<<<<<< HEAD
            return
=======
            raise exception
>>>>>>> 42177689
    else:
        # TODO: merge file with param override
        p = StateStore({
            OWNER_EMAIL: email,
            CLOUD_PROVIDER: cloud_provider,
            CLOUD_PROFILE: cloud_profile,
            CLOUD_ACCOUNT_ACCESS_KEY: cloud_key,
            CLOUD_ACCOUNT_ACCESS_SECRET: cloud_secret,
            CLOUD_REGION: cloud_region,
            AZURE_SUBSCRIPTION_ID: azure_subscription_id,
            PRIMARY_CLUSTER_NAME: cluster_name,
            DNS_REGISTRAR: dns_reg,
            DNS_REGISTRAR_ACCESS_TOKEN: dns_reg_token,
            DNS_REGISTRAR_ACCESS_KEY: dns_reg_key,
            DNS_REGISTRAR_ACCESS_SECRET: dns_reg_secret,
            DOMAIN_NAME: domain,
            GIT_PROVIDER: git_provider,
            GIT_ORGANIZATION_NAME: git_org,
            GIT_ACCESS_TOKEN: git_token,
            GITOPS_REPOSITORY_NAME: gitops_repo_name,
            GITOPS_REPOSITORY_TEMPLATE_URL: gitops_template_url,
            GITOPS_REPOSITORY_TEMPLATE_BRANCH: gitops_template_branch,
            DEMO_WORKLOAD: install_demo
        })

    # validate parameters
    p.validate_input_params(validator=setup_param_validator)

    # save checkpoint
    p.save_checkpoint()

<<<<<<< HEAD
    # init proper cloud provider
    if p.cloud_provider == CloudProviders.AWS:
        cm: CloudProviderManager = AWSManager(p.get_input_param(CLOUD_REGION),
                                              p.get_input_param(CLOUD_PROFILE),
                                              p.get_input_param(CLOUD_ACCOUNT_ACCESS_KEY),
                                              p.get_input_param(CLOUD_ACCOUNT_ACCESS_SECRET))

        # check if cloud native DNS registrar is selected
        if p.dns_registrar == DnsRegistrars.Route53:
            if p.get_input_param(DNS_REGISTRAR_ACCESS_KEY) is None and p.get_input_param(
                    DNS_REGISTRAR_ACCESS_SECRET) is None:
                # initialise with cloud account permissions
                dm: DNSManager = Route53Manager(profile=p.get_input_param(CLOUD_PROFILE),
                                                key=p.get_input_param(CLOUD_ACCOUNT_ACCESS_KEY),
                                                secret=p.get_input_param(CLOUD_ACCOUNT_ACCESS_SECRET))
            else:
                # initialise with provided key and secret
                dm: DNSManager = Route53Manager(
                    key=p.get_input_param(DNS_REGISTRAR_ACCESS_KEY),
                    secret=p.get_input_param(DNS_REGISTRAR_ACCESS_SECRET))

    elif p.cloud_provider == CloudProviders.Azure:
        cm: AzureManager = AzureManager(p.get_input_param(AZURE_SUBSCRIPTION_ID))
=======
    cm, dm = init_cloud_provider(p)
>>>>>>> 42177689

    p.parameters["<CLOUD_REGION>"] = cm.region

    # init proper git provider
    if p.git_provider == GitProviders.GitHub:
        gm: GitProviderManager = GitHubProviderManager(p.get_input_param(GIT_ACCESS_TOKEN),
                                                       p.get_input_param(GIT_ORGANIZATION_NAME))

    # init proper dns registrar provider
    # Note!: Route53 is initialised with AWS Cloud Provider
    # TODO: DNS provider init

    if not p.has_checkpoint("preflight"):
        click.echo("Executing pre-flight checks...")

        cloud_provider_check(cm, p)
        click.echo("Cloud provider pre-flight check. Done!")

        git_provider_check(gm, p)
        click.echo("Git provider pre-flight check. Done!")

        git_user_login, git_user_name, git_user_email = gm.get_current_user_info()
        p.internals["GIT_USER_LOGIN"] = git_user_login
        p.internals["GIT_USER_NAME"] = git_user_name
        p.internals["GIT_USER_EMAIL"] = git_user_email
        p.parameters["# <GIT_PROVIDER_MODULE>"] = gm.create_tf_module_snippet()

        dns_provider_check(dm, p)
        click.echo("DNS provider pre-flight check. Done!")

        # create ssh keys
        click.echo("Generating ssh keys...")
        default_public_key, public_key_path, private_key_path = KeyManager.create_ed_keys()
        p.parameters["<VCS_BOT_SSH_PUBLIC_KEY>"] = default_public_key
        p.internals["DEFAULT_SSH_PUBLIC_KEY_PATH"] = public_key_path
        p.internals["DEFAULT_SSH_PRIVATE_KEY_PATH"] = private_key_path

        # Optional K8s cluster keys
        k8s_public_key, k8s_public_key_path, k8s_private_key_path = KeyManager.create_ed_keys("cgdevx_k8s_ed")
        p.parameters["<CC_CLUSTER_SSH_PUBLIC_KEY>"] = k8s_public_key
        p.internals["CLUSTER_SSH_PUBLIC_KEY_PATH"] = k8s_public_key_path
        p.internals["CLUSTER_SSH_PRIVATE_KEY_PATH"] = k8s_private_key_path

        click.echo("Generating ssh keys. Done!")

        # create terraform storage backend
        click.echo("Creating tf backend storage...")

        tf_backend_storage_name = f'{p.get_input_param(GITOPS_REPOSITORY_NAME)}-{random_string_generator()}'.lower()

        tf_backend_location, tf_backend_location_region = cm.create_iac_state_storage(tf_backend_storage_name)
        p.internals["TF_BACKEND_LOCATION"] = tf_backend_location
        p.internals["TF_BACKEND_STORAGE_NAME"] = tf_backend_storage_name

        p.parameters["# <TF_VCS_REMOTE_BACKEND>"] = cm.create_iac_backend_snippet(tf_backend_storage_name, cm.region,
                                                                                  "vcs")
        p.parameters["# <TF_HOSTING_REMOTE_BACKEND>"] = cm.create_iac_backend_snippet(tf_backend_storage_name,
                                                                                      cm.region,
                                                                                      "hosting_provider")
        p.parameters["# <TF_HOSTING_PROVIDER>"] = cm.create_hosting_provider_snippet()

        p.parameters["<K8S_AWS_SERVICE_ACCOUNT_ROLE_MAPPING>"] = cm.create_k8s_role_binding_snippet()

        click.echo("Creating tf backend storage. Done!")

        p.parameters["<CLOUD_ACCOUNT>"] = cm.account_id

        p.set_checkpoint("preflight")
        p.save_checkpoint()
        click.echo("Pre-flight checks. Done!")

    # end preflight check section
    else:
        click.echo("Skipped pre-flight checks.")

    dm: DependencyManager = DependencyManager()

    if not p.has_checkpoint("dependencies"):
        click.echo("Dependencies check...")

        # terraform
        if dm.check_tf():
            click.echo("tf is installed. Continuing...")
        else:
            click.echo("Downloading and installing tf...")
            dm.install_tf()
            click.echo("tf is installed.")

        # kubectl
        if dm.check_kubectl():
            click.echo("kubectl is installed. Continuing...")
        else:
            click.echo("Downloading and installing kubectl...")
            dm.install_kubectl()
            click.echo("kubectl is installed.")

        click.echo("Dependencies check. Done!")
        p.set_checkpoint("dependencies")
        p.save_checkpoint()
    else:
        click.echo("Skipped dependencies check.")

    # promote input params
    prepare_parameters(p)
    p.save_checkpoint()

    tm = GitOpsTemplateManager(p.get_input_param(GITOPS_REPOSITORY_TEMPLATE_URL),
                               p.get_input_param(GITOPS_REPOSITORY_TEMPLATE_BRANCH),
                               p.get_input_param(GIT_ACCESS_TOKEN))

    if not p.has_checkpoint("repo-prep"):
        click.echo("Preparing your GitOps code...")

        tm.check_repository_existence()
        tm.clone()
        tm.restructure_template()
        tm.parametrise_tf(p.parameters)

        p.set_checkpoint("repo-prep")
        p.save_checkpoint()

        click.echo("Preparing your GitOps code. Done!")
    else:
        click.echo("Skipped GitOps code prep.")

    # VCS provisioning

    # use to enable tf debug
    # "TF_LOG": "DEBUG", "TF_LOG_PATH": "/Users/a1m/.cgdevx/gitops/terraform/vcs/terraform.log",
    # drop empty values
    cloud_provider_auth_env_vars = {k: v for k, v in {
        "AWS_PROFILE": p.get_input_param(CLOUD_PROFILE),
        "AWS_ACCESS_KEY_ID": p.get_input_param(CLOUD_ACCOUNT_ACCESS_KEY),
        "AWS_SECRET_ACCESS_KEY": p.get_input_param(CLOUD_ACCOUNT_ACCESS_SECRET),
        "AWS_DEFAULT_REGION": p.parameters["<CLOUD_REGION>"],
    }.items() if v}

    # VCS section
    if not p.has_checkpoint("vcs-tf"):
        click.echo("Provisioning VCS...")
        # vcs env vars
        vcs_tf_env_vars = cloud_provider_auth_env_vars | {"GITHUB_TOKEN": p.get_input_param(GIT_ACCESS_TOKEN),
                                                          "GITHUB_OWNER": p.get_input_param(GIT_ORGANIZATION_NAME)}

        # set envs as required by tf
        for k, vault_i in vcs_tf_env_vars.items():
            os.environ[k] = vault_i

        tf_wrapper = TfWrapper(LOCAL_TF_FOLDER_VCS)
        tf_wrapper.init()
        tf_wrapper.apply({"atlantis_repo_webhook_secret": p.parameters["<ATLANTIS_WEBHOOK_SECRET>"],
                          "vcs_bot_ssh_public_key": p.parameters["<VCS_BOT_SSH_PUBLIC_KEY>"]})
        vcs_out = tf_wrapper.output()

        # store out params
        p.parameters["<GIT_REPOSITORY_GIT_URL>"] = vcs_out["gitops_repo_ssh_clone_url"]
        p.parameters["<GIT_REPOSITORY_URL>"] = vcs_out["gitops_repo_html_url"]

        # unset envs as no longer needed
        for k in vcs_tf_env_vars.keys():
            os.environ.pop(k)

        p.set_checkpoint("vcs-tf")
        p.save_checkpoint()

        click.echo("Provisioning VCS. Done!")
    else:
        click.echo("Skipped VCS provisioning.")

    # K8s Cluster section
    if not p.has_checkpoint("k8s-tf"):
        click.echo("Provisioning K8s cluster...")

        # run hosting provider tf to create K8s cluster
        hp_tf_env_vars = {
            **{},  # add vars here
            **cloud_provider_auth_env_vars}
        # set envs as required by tf
        for k, vault_i in hp_tf_env_vars.items():
            os.environ[k] = vault_i

        tf_wrapper = TfWrapper(LOCAL_TF_FOLDER_HOSTING_PROVIDER)
        tf_wrapper.init()
        tf_wrapper.apply()
        hp_out = tf_wrapper.output()

        # store out params
        # network
        p.parameters["<NETWORK_ID>"] = hp_out["network_id"]
        # roles
        p.parameters["<ARGO_WORKFLOW_IAM_ROLE_RN>"] = hp_out["iam_argoworkflow_role"]
        p.parameters["<ARGO_CD_IAM_ROLE_RN>"] = hp_out["iam_argoworkflow_role"]  # TODO: use own role
        p.parameters["<ATLANTIS_IAM_ROLE_RN>"] = hp_out["atlantis_role"]
        p.parameters["<CERT_MANAGER_IAM_ROLE_RN>"] = hp_out["cert_manager_role"]
        p.parameters["<HARBOR_IAM_ROLE_RN>"] = hp_out["harbor_role"]
        p.parameters["<EXTERNAL_DNS_IAM_ROLE_RN>"] = hp_out["external_dns_role"]
        p.parameters["<VAULT_IAM_ROLE_RN>"] = hp_out["vault_role"]
        # cluster
        p.internals["CC_CLUSTER_ENDPOINT"] = hp_out["cluster_endpoint"]
        p.internals["CC_CLUSTER_CA_CERT_DATA"] = hp_out["cluster_certificate_authority_data"]
        p.internals["CC_CLUSTER_CA_CERT_PATH"] = write_ca_cert(hp_out["cluster_certificate_authority_data"])
        p.internals["CC_CLUSTER_OIDC_PROVIDER"] = hp_out["cluster_oidc_provider"]  # do we need it?

        # unset envs as no longer needed
        for k in hp_tf_env_vars.keys():
            os.environ.pop(k)

        # user could get kubeconfig by running command
        # AWS: `aws eks update-kubeconfig --region region-code --name my-cluster --kubeconfig my-config-path`
        # CLI could not follow this approach as aws client could be not configured properly when keys are used
        # CLI is creating this file programmatically
        command, command_args = cm.get_k8s_auth_command()
        kubeconfig_params = {
            "<ENDPOINT>": p.internals["CC_CLUSTER_ENDPOINT"],
            "<CLUSTER_AUTH_BASE64>": p.internals["CC_CLUSTER_CA_CERT_DATA"],
            "<CLUSTER_NAME>": p.parameters["<PRIMARY_CLUSTER_NAME>"],
            "<CLUSTER_REGION>": p.parameters["<CLOUD_REGION>"]
        }
        kctl_config_path = create_k8s_config(command, command_args, cloud_provider_auth_env_vars, kubeconfig_params)
        p.internals["KCTL_CONFIG_PATH"] = kctl_config_path

        p.set_checkpoint("k8s-tf")
        p.save_checkpoint()

        click.echo("Provisioning K8s cluster. Done!")
    else:
        click.echo("Skipped VCS provisioning.")

    if not p.has_checkpoint("gitops-vcs"):
        tm.parametrise_registry(p.parameters)
        tm.parametrise_root(p.parameters)

        click.echo("Pushing GitOps code...")

        tm.upload(p.parameters["<GIT_REPOSITORY_GIT_URL>"],
                  p.internals["DEFAULT_SSH_PRIVATE_KEY_PATH"],
                  p.internals["GIT_USER_NAME"],
                  p.internals["GIT_USER_EMAIL"])

        p.set_checkpoint("gitops-vcs")
        p.save_checkpoint()

        click.echo("Pushing GitOps code. Done!")
    else:
        click.echo("Skipped GitOps repo initialization.")

    # k8s
    # default token life-time is 14m
    # to be safe should refresh token each time
    k8s_token = cm.get_k8s_token(p.parameters["<PRIMARY_CLUSTER_NAME>"])
    kc = KubeClient(p.internals["CC_CLUSTER_CA_CERT_PATH"], k8s_token, p.internals["CC_CLUSTER_ENDPOINT"])
    # kc.list_pods()

    kctl = KctlWrapper(p.internals["KCTL_CONFIG_PATH"])
    # kctl.get("pods", namespace="kube-system")

    # install ArgoCD
    if not p.has_checkpoint("k8s-delivery"):
        click.echo("Installing ArgoCD...")

        # TODO: install ArgoCD

        p.set_checkpoint("k8s-delivery")
        p.save_checkpoint()

        click.echo("Installing ArgoCD. Done!")
    else:
        click.echo("Skipped ArgoCD installation.")

    return True


<<<<<<< HEAD
def cloud_provider_check(manager: AzureManager | AWSManager, p: StateStore) -> None:
=======
def prepare_parameters(p):
    # TODO: move to appropriate place
    p.parameters["<OWNER_EMAIL>"] = p.get_input_param(OWNER_EMAIL)
    p.parameters["<CLOUD_PROVIDER>"] = p.cloud_provider
    p.parameters["<PRIMARY_CLUSTER_NAME>"] = p.get_input_param(PRIMARY_CLUSTER_NAME)
    p.parameters["<GIT_PROVIDER>"] = p.git_provider
    p.parameters["<GITOPS_REPOSITORY_NAME>"] = p.get_input_param(GITOPS_REPOSITORY_NAME)
    p.parameters["<GIT_ORGANIZATION_NAME>"] = p.get_input_param(GIT_ORGANIZATION_NAME)
    p.parameters["<DOMAIN_NAME>"] = p.get_input_param(DOMAIN_NAME)
    p.parameters["<GIT_REPOSITORY_ROOT>"] = f'github.com/{p.get_input_param(GIT_ORGANIZATION_NAME)}/*'
    p.parameters["<ATLANTIS_WEBHOOK_SECRET>"] = random_string_generator(20)
    # Ingress URLs for core components. Note!: URL does not contain protocol
    cluster_fqdn = f'{p.get_input_param(PRIMARY_CLUSTER_NAME)}.{p.get_input_param(DOMAIN_NAME)}'
    p.parameters["<CC_CLUSTER_FQDN>"] = cluster_fqdn
    p.parameters["<VAULT_INGRESS_URL>"] = f'vault.{cluster_fqdn}'
    p.parameters["<ARGO_CD_INGRESS_URL>"] = f'argocd.{cluster_fqdn}'
    p.parameters["<ARGO_WORKFLOW_INGRESS_URL>"] = f'argo.{cluster_fqdn}'
    p.parameters["<ATLANTIS_INGRESS_URL>"] = f'atlantis.{cluster_fqdn}'
    p.parameters["<HARBOR_INGRESS_URL>"] = f'harbor.{cluster_fqdn}'
    p.parameters["<GRAFANA_INGRESS_URL>"] = f'grafana.{cluster_fqdn}'
    p.parameters["<SONARQUBE_INGRESS_URL>"] = f'sonarqube.{cluster_fqdn}'
    # OIDC config
    vault_i = p.parameters["<VAULT_INGRESS_URL>"]
    p.parameters["<OIDC_PROVIDER_URL>"] = f'{vault_i}/v1/identity/oidc/provider/cgdevx'
    p.parameters["<OIDC_PROVIDER_AUTHORIZE_URL>"] = f'{vault_i}/ui/vault/identity/oidc/provider/cgdevx/authorize'
    p.parameters["<OIDC_PROVIDER_TOKEN_URL>"] = f'{vault_i}/v1/identity/oidc/provider/cgdevx/token'
    p.parameters["<OIDC_PROVIDER_USERINFO_URL>"] = f'{vault_i}/v1/identity/oidc/provider/cgdevx/userinfo'
    p.parameters["<ARGO_CD_OAUTH_CALLBACK_URL>"] = f'{p.parameters["<ARGO_CD_INGRESS_URL>"]}/oauth2/callback'
    p.parameters["<HARBOR_REGISTRY_URL>"] = f'{p.parameters["<HARBOR_INGRESS_URL>"]}'


def cloud_provider_check(manager: CloudProviderManager, p: StateStore) -> None:
>>>>>>> 42177689
    if not manager.detect_cli_presence():
        click.ClickException("Cloud CLI is missing")
    if not manager.evaluate_permissions():
        click.ClickException("Insufficient IAM permission")


def git_provider_check(manager: GitProviderManager, p: StateStore) -> None:
    if not manager.evaluate_permissions():
        click.ClickException("Insufficient Git token permissions")
    if manager.check_repository_existence(p.get_input_param(GITOPS_REPOSITORY_NAME)):
        click.ClickException("GitOps repo already exists")


def dns_provider_check(manager: DNSManager, p: StateStore) -> None:
    if not manager.evaluate_permissions():
        click.ClickException("Insufficient DNS permissions")
    if not manager.evaluate_domain_ownership(p.get_input_param(DOMAIN_NAME)):
        click.ClickException("Could not verify domain ownership")


def setup_param_validator(params: StateStore) -> bool:
    if params.dns_registrar is None:
        if params.cloud_provider == CloudProviders.AWS:
            params.dns_registrar = DnsRegistrars.Route53
        if params.cloud_provider == CloudProviders.Azure:
            params.dns_registrar = DnsRegistrars.AzureDNS

    # TODO: validate parameters
    if ((params.get_input_param(CLOUD_PROFILE) is None
         or params.get_input_param(CLOUD_ACCOUNT_ACCESS_KEY) is not None
         or params.get_input_param(CLOUD_ACCOUNT_ACCESS_SECRET) is not None)
            and
            (params.get_input_param(CLOUD_PROFILE) is not None
             or params.get_input_param(CLOUD_ACCOUNT_ACCESS_KEY) is None
             or params.get_input_param(CLOUD_ACCOUNT_ACCESS_SECRET) is None)):
        click.echo("Cloud account keys validation error: should specify only one of profile or key + secret")
        return False

    return True<|MERGE_RESOLUTION|>--- conflicted
+++ resolved
@@ -12,6 +12,8 @@
 from cli.common.enums.git_providers import GitProviders
 from cli.common.state_store import StateStore
 from cli.common.utils.generators import random_string_generator
+from cli.services.cloud.aws.aws_manager import AWSManager
+from cli.services.cloud.azure.azure_manager import AzureManager
 from cli.services.cloud.cloud_provider_manager import CloudProviderManager
 from cli.services.dependency_manager import DependencyManager
 from cli.services.dns.dns_provider_manager import DNSManager
@@ -76,11 +78,7 @@
 
         except yaml.YAMLError as exception:
             click.echo(exception)
-<<<<<<< HEAD
-            return
-=======
-            raise exception
->>>>>>> 42177689
+            raise
     else:
         # TODO: merge file with param override
         p = StateStore({
@@ -112,33 +110,7 @@
     # save checkpoint
     p.save_checkpoint()
 
-<<<<<<< HEAD
-    # init proper cloud provider
-    if p.cloud_provider == CloudProviders.AWS:
-        cm: CloudProviderManager = AWSManager(p.get_input_param(CLOUD_REGION),
-                                              p.get_input_param(CLOUD_PROFILE),
-                                              p.get_input_param(CLOUD_ACCOUNT_ACCESS_KEY),
-                                              p.get_input_param(CLOUD_ACCOUNT_ACCESS_SECRET))
-
-        # check if cloud native DNS registrar is selected
-        if p.dns_registrar == DnsRegistrars.Route53:
-            if p.get_input_param(DNS_REGISTRAR_ACCESS_KEY) is None and p.get_input_param(
-                    DNS_REGISTRAR_ACCESS_SECRET) is None:
-                # initialise with cloud account permissions
-                dm: DNSManager = Route53Manager(profile=p.get_input_param(CLOUD_PROFILE),
-                                                key=p.get_input_param(CLOUD_ACCOUNT_ACCESS_KEY),
-                                                secret=p.get_input_param(CLOUD_ACCOUNT_ACCESS_SECRET))
-            else:
-                # initialise with provided key and secret
-                dm: DNSManager = Route53Manager(
-                    key=p.get_input_param(DNS_REGISTRAR_ACCESS_KEY),
-                    secret=p.get_input_param(DNS_REGISTRAR_ACCESS_SECRET))
-
-    elif p.cloud_provider == CloudProviders.Azure:
-        cm: AzureManager = AzureManager(p.get_input_param(AZURE_SUBSCRIPTION_ID))
-=======
     cm, dm = init_cloud_provider(p)
->>>>>>> 42177689
 
     p.parameters["<CLOUD_REGION>"] = cm.region
 
@@ -411,9 +383,6 @@
     return True
 
 
-<<<<<<< HEAD
-def cloud_provider_check(manager: AzureManager | AWSManager, p: StateStore) -> None:
-=======
 def prepare_parameters(p):
     # TODO: move to appropriate place
     p.parameters["<OWNER_EMAIL>"] = p.get_input_param(OWNER_EMAIL)
@@ -445,8 +414,7 @@
     p.parameters["<HARBOR_REGISTRY_URL>"] = f'{p.parameters["<HARBOR_INGRESS_URL>"]}'
 
 
-def cloud_provider_check(manager: CloudProviderManager, p: StateStore) -> None:
->>>>>>> 42177689
+def cloud_provider_check(manager: AzureManager | AWSManager, p: StateStore) -> None:
     if not manager.detect_cli_presence():
         click.ClickException("Cloud CLI is missing")
     if not manager.evaluate_permissions():
