import os
from pathlib import Path

import click
import yaml

from cli.common.const.const import GITOPS_REPOSITORY_URL, GITOPS_REPOSITORY_BRANCH, LOCAL_FOLDER
from cli.common.const.parameter_names import *
from cli.common.enums.cloud_providers import CloudProviders
from cli.common.enums.dns_registrars import DnsRegistrars
from cli.common.enums.git_providers import GitProviders
from cli.common.state_store import StateStore
from cli.common.utils.generators import random_string_generator
from cli.services.cloud.aws.aws_manager import AWSManager
from cli.services.cloud.azure.azure_manager import AzureManager
from cli.services.cloud.cloud_provider_manager import CloudProviderManager
from cli.services.dependency_manager import DependencyManager
from cli.services.dns.dns_provider_manager import DNSManager
from cli.services.dns.route53.route53 import Route53Manager
from cli.services.keys.key_manager import KeyManager
from cli.services.tf_wrapper import TfWrapper
from cli.services.vcs.git_provider_manager import GitProviderManager
from cli.services.vcs.github.github_manager import GitHubProviderManager
from cli.services.vcs.template_manager import GitOpsTemplateManager


@click.command()
@click.option('--email', '-e', 'email', help='Email address used for alerts', type=click.STRING)
@click.option('--cloud-provider', '-c', 'cloud_provider', help='Cloud provider type',
              type=click.Choice([e.value for e in CloudProviders], case_sensitive=False))
@click.option('--cloud-profile', '-cp', 'cloud_profile', help='Cloud account profile', default='default',
              type=click.STRING)
@click.option('--cloud-account-key', '-cc', 'cloud_key', help='Cloud account access key', type=click.STRING)
@click.option('--cloud-account-secret', '-cs', 'cloud_secret', help='Cloud account access secret', type=click.STRING)
@click.option('--cloud-region', '-r', 'cloud_region', help='Cloud regions', type=click.STRING)
@click.option('--azure-subscription-id', '-azs', 'azure_subscription_id', help='Azure subscription id',
              type=click.STRING)
@click.option('--cluster-name', '-n', 'cluster_name', help='Cluster name', default='cg-devx-cc', type=click.STRING)
@click.option('--dns-registrar', '-d', 'dns_reg', help='DNS registrar',
              type=click.Choice([e.value for e in DnsRegistrars], case_sensitive=False))
@click.option('--dns-registrar-token', '-dt', 'dns_reg_token', help='DNS registrar token', type=click.STRING)
@click.option('--dns-registrar-key', '-dk', 'dns_reg_key', help='DNS registrar key', type=click.STRING)
@click.option('--dns-registrar-secret', '-ds', 'dns_reg_secret', help='DNS registrar secret', type=click.STRING)
@click.option('--domain-name', '-dn', 'domain', help='Domain-name', type=click.STRING)
@click.option('--git-provider', '-g', 'git_provider', help='Git provider', default=GitProviders.GitHub,
              type=click.Choice([e.value for e in GitProviders], case_sensitive=False))
@click.option('--git-org', '-go', 'git_org', help='Git organization name', type=click.STRING)
@click.option('--git-access-token', '-gt', 'git_token', help='Git access token', type=click.STRING)
@click.option('--gitops-repo-name', '-grn', 'gitops_repo_name', help='GitOps repository name', default='gitops',
              type=click.STRING)
@click.option('--gitops-template-url', '-gtu', 'gitops_template_url', help='GitOps repository template url',
              default=GITOPS_REPOSITORY_URL, type=click.STRING)
@click.option('--gitops-template-branch', '-gtb', 'gitops_template_branch', help='GitOps repository template branch',
              default=GITOPS_REPOSITORY_BRANCH, type=click.STRING)
@click.option('--setup-demo-workload', '-dw', 'install_demo', help='Setup demo workload', default=False,
              flag_value='setup-demo')
@click.option('--config-file', '-f', 'config', help='Load parameters from file', type=click.File(mode='r'))
def setup(
        email: str, cloud_provider: CloudProviders, cloud_profile: str, cloud_key: str, cloud_secret: str,
        cloud_region: str, azure_subscription_id: str, cluster_name: str, dns_reg: DnsRegistrars, dns_reg_token: str,
        dns_reg_key: str, dns_reg_secret: str, domain: str, git_provider: GitProviders, git_org: str, git_token: str,
        gitops_repo_name: str, gitops_template_url: str, gitops_template_branch: str, install_demo: bool,
        config: click.File
):
    """Creates new CG DevX installation."""
    click.echo("Setup CG DevX installation...")

    p: StateStore
    if config is not None:
        try:
            from yaml import CLoader as Loader
            d = yaml.load(config, Loader=Loader)
            # TODO: add validation
            p = StateStore(d)

        except yaml.YAMLError as exception:
            click.echo(exception)
            return
    else:
        # TODO: merge file with param override
        p = StateStore({
            OWNER_EMAIL: email,
            CLOUD_PROVIDER: cloud_provider,
            CLOUD_PROFILE: cloud_profile,
            CLOUD_ACCOUNT_ACCESS_KEY: cloud_key,
            CLOUD_ACCOUNT_ACCESS_SECRET: cloud_secret,
            CLOUD_REGION: cloud_region,
            AZURE_SUBSCRIPTION_ID: azure_subscription_id,
            PRIMARY_CLUSTER_NAME: cluster_name,
            DNS_REGISTRAR: dns_reg,
            DNS_REGISTRAR_ACCESS_TOKEN: dns_reg_token,
            DNS_REGISTRAR_ACCESS_KEY: dns_reg_key,
            DNS_REGISTRAR_ACCESS_SECRET: dns_reg_secret,
            DOMAIN_NAME: domain,
            GIT_PROVIDER: git_provider,
            GIT_ORGANIZATION_NAME: git_org,
            GIT_ACCESS_TOKEN: git_token,
            GITOPS_REPOSITORY_NAME: gitops_repo_name,
            GITOPS_REPOSITORY_TEMPLATE_URL: gitops_template_url,
            GITOPS_REPOSITORY_TEMPLATE_BRANCH: gitops_template_branch,
            DEMO_WORKLOAD: install_demo
        })

    # validate parameters
    p.validate_input_params(validator=setup_param_validator)

    # save checkpoint
    p.save_checkpoint()

    # init proper cloud provider
    if p.cloud_provider == CloudProviders.AWS:
        cm: CloudProviderManager = AWSManager(p.get_input_param(CLOUD_REGION),
                                              p.get_input_param(CLOUD_PROFILE),
                                              p.get_input_param(CLOUD_ACCOUNT_ACCESS_KEY),
                                              p.get_input_param(CLOUD_ACCOUNT_ACCESS_SECRET))

        # check if cloud native DNS registrar is selected
        if p.dns_registrar == DnsRegistrars.Route53:
            if p.get_input_param(DNS_REGISTRAR_ACCESS_KEY) is None and p.get_input_param(
                    DNS_REGISTRAR_ACCESS_SECRET) is None:
                # initialise with cloud account permissions
                dm: DNSManager = Route53Manager(profile=p.get_input_param(CLOUD_PROFILE),
                                                key=p.get_input_param(CLOUD_ACCOUNT_ACCESS_KEY),
                                                secret=p.get_input_param(CLOUD_ACCOUNT_ACCESS_SECRET))
            else:
                # initialise with provided key and secret
                dm: DNSManager = Route53Manager(
                    key=p.get_input_param(DNS_REGISTRAR_ACCESS_KEY),
                    secret=p.get_input_param(DNS_REGISTRAR_ACCESS_SECRET))

    elif p.cloud_provider == CloudProviders.Azure:
        cm: AzureManager = AzureManager(p.get_input_param(AZURE_SUBSCRIPTION_ID))

<<<<<<< HEAD
    cloud_provider_check(cm, p)
    click.echo("Cloud provider pre-flight check. Done!")
=======
    p.parameters["<CLOUD_REGION>"] = cm.region

>>>>>>> d1d686bf
    # init proper git provider
    if p.git_provider == GitProviders.GitHub:
        gm: GitProviderManager = GitHubProviderManager(p.get_input_param(GIT_ACCESS_TOKEN),
                                                       p.get_input_param(GIT_ORGANIZATION_NAME))

    # init proper dns registrar provider
    # Note!: Route53 is initialised with AWS Cloud Provider

    if not p.has_checkpoint("preflight"):
        click.echo("Executing pre-flight checks...")

        cloud_provider_check(cm, p)
        click.echo("Cloud provider pre-flight check. Done!")

        git_provider_check(gm, p)
        click.echo("Git provider pre-flight check. Done!")

        git_user_login, git_user_name, git_user_email = gm.get_current_user_info()
        p.internals["GIT_USER_LOGIN"] = git_user_login
        p.internals["GIT_USER_NAME"] = git_user_name
        p.internals["GIT_USER_EMAIL"] = git_user_email
        p.parameters["# <GIT_PROVIDER_MODULE>"] = gm.create_tf_module_snippet()

        dns_provider_check(dm, p)
        click.echo("DNS provider pre-flight check. Done!")

        # create ssh keys
        click.echo("Generating ssh keys...")
        default_public_key, public_key_path, private_key_path = KeyManager.create_ed_keys()
        p.parameters["<VCS_BOT_SSH_PUBLIC_KEY>"] = default_public_key
        p.internals["DEFAULT_SSH_PUBLIC_KEY_PATH"] = public_key_path
        p.internals["DEFAULT_SSH_PRIVATE_KEY_PATH"] = private_key_path

        # Optional K8s cluster keys
        k8s_public_key, k8s_public_key_path, k8s_private_key_path = KeyManager.create_rsa_keys()
        p.parameters["<CC_CLUSTER_SSH_PUBLIC_KEY>"] = k8s_public_key
        p.internals["CLUSTER_SSH_PUBLIC_KEY_PATH"] = k8s_public_key_path
        p.internals["CLUSTER_SSH_PRIVATE_KEY_PATH"] = k8s_private_key_path

        click.echo("Generating ssh keys. Done!")

        # create terraform storage backend
        click.echo("Creating tf backend storage...")
        tf_backend_storage_name: str = f'{p.get_input_param(GITOPS_REPOSITORY_NAME)}-{random_string_generator()}'.lower()

        tf_backend_location = cm.create_iac_state_storage(tf_backend_storage_name)

        p.parameters["# <TF_VCS_REMOTE_BACKEND>"] = cm.create_iac_backend_snippet(tf_backend_storage_name, cm.region,
                                                                                  "vcs")
        p.parameters["# <TF_HOSTING_REMOTE_BACKEND>"] = cm.create_iac_backend_snippet(tf_backend_storage_name,
                                                                                      cm.region,
                                                                                      "hosting_provider")
        p.parameters["# <TF_HOSTING_PROVIDER>"] = cm.create_hosting_provider_snippet()

        p.parameters["<K8S_AWS_SERVICE_ACCOUNT_ROLE_MAPPING>"] = cm.create_k8s_rol_binding_snippet()

        click.echo("Creating tf backend storage. Done!")

        p.set_checkpoint("preflight")
        p.save_checkpoint()
        click.echo("Pre-flight checks. Done!")

    # end preflight check section
    else:
        click.echo("Skipped pre-flight checks.")

    dm: DependencyManager = DependencyManager()

    if not p.has_checkpoint("dependencies"):
        click.echo("Dependencies check...")

        # terraform
        if dm.check_tf():
            click.echo("tf is installed. Continuing...")
        else:
            click.echo("Downloading and installing tf...")
            dm.install_tf()
            click.echo("tf is installed.")

        # kubectl
        if dm.check_kubectl():
            click.echo("kubectl is installed. Continuing...")
        else:
            click.echo("Downloading and installing kubectl...")
            dm.install_kubectl()
            click.echo("kubectl is installed.")

        click.echo("Dependencies check. Done!")
        p.set_checkpoint("dependencies")
        p.save_checkpoint()
    else:
        click.echo("Skipped dependencies check.")

    # promote input params
    # TODO: move to appropriate place
    p.parameters["<OWNER_EMAIL>"] = p.get_input_param(OWNER_EMAIL)
    p.parameters["<CLOUD_PROVIDER>"] = p.cloud_provider
    p.parameters["<PRIMARY_CLUSTER_NAME>"] = p.get_input_param(PRIMARY_CLUSTER_NAME)
    p.parameters["<GIT_PROVIDER>"] = p.git_provider
    p.parameters["<GITOPS_REPOSITORY_NAME>"] = p.get_input_param(GITOPS_REPOSITORY_NAME)
    p.parameters["<GIT_ORGANIZATION_NAME>"] = p.get_input_param(GIT_ORGANIZATION_NAME)
    p.parameters["<DOMAIN_NAME>"] = p.get_input_param(DOMAIN_NAME)
    p.parameters["<GIT_REPOSITORY_ROOT>"] = f'github.com/{p.get_input_param(GIT_ORGANIZATION_NAME)}/*'

    p.parameters["<ATLANTIS_WEBHOOK_SECRET>"] = random_string_generator(20)

    # Ingress URLs for core components. Note!: URL does not contain protocol
    cluster_fqdn = f'{p.get_input_param(PRIMARY_CLUSTER_NAME)}.{p.get_input_param(DOMAIN_NAME)}'
    p.parameters["<CC_CLUSTER_FQDN>"] = cluster_fqdn
    p.parameters["<VAULT_INGRESS_URL>"] = f'vault.{cluster_fqdn}'
    p.parameters["<ARGO_CD_INGRESS_URL>"] = f'argocd.{cluster_fqdn}'
    p.parameters["<ARGO_WORKFLOW_INGRESS_URL>"] = f'argo.{cluster_fqdn}'
    p.parameters["<ATLANTIS_INGRESS_URL>"] = f'atlantis.{cluster_fqdn}'
    p.parameters["<HARBOR_INGRESS_URL>"] = f'harbor.{cluster_fqdn}'
    p.parameters["<GRAFANA_INGRESS_URL>"] = f'grafana.{cluster_fqdn}'
    p.parameters["<SONARQUBE_INGRESS_URL>"] = f'sonarqube.{cluster_fqdn}'

    # OIDC config
    vault_i = p.parameters["<VAULT_INGRESS_URL>"]
    p.parameters["<OIDC_PROVIDER_URL>"] = f'{vault_i}/v1/identity/oidc/provider/cgdevx'
    p.parameters["<OIDC_PROVIDER_AUTHORIZE_URL>"] = f'{vault_i}/ui/vault/identity/oidc/provider/cgdevx/authorize'
    p.parameters["<OIDC_PROVIDER_TOKEN_URL>"] = f'{vault_i}/v1/identity/oidc/provider/cgdevx/token'
    p.parameters["<OIDC_PROVIDER_USERINFO_URL>"] = f'{vault_i}/v1/identity/oidc/provider/cgdevx/userinfo'

    p.parameters["<ARGO_CD_OAUTH_CALLBACK_URL>"] = f'{p.parameters["<ARGO_CD_INGRESS_URL>"]}/oauth2/callback'
    p.parameters["<HARBOR_REGISTRY_URL>"] = f'{p.parameters["<HARBOR_INGRESS_URL>"]}'

    p.save_checkpoint()

    # params section end

    tm = GitOpsTemplateManager(p.get_input_param(GITOPS_REPOSITORY_TEMPLATE_URL),
                               p.get_input_param(GITOPS_REPOSITORY_TEMPLATE_BRANCH),
                               p.get_input_param(GIT_ACCESS_TOKEN))

    if not p.has_checkpoint("repo-prep"):
        click.echo("Preparing your GitOps code...")

        tm.check_repository_existence()
        tm.clone()
        tm.restructure_template()
        tm.parametrise_tf(p.parameters)

        p.set_checkpoint("repo-prep")
        p.save_checkpoint()

        click.echo("Preparing your GitOps code. Done!")
    else:
        click.echo("Skipped GitOps code prep.")

    click.echo("Provisioning VCS...")
    # use to enable tf debug
    # "TF_LOG": "DEBUG", "TF_LOG_PATH": "/Users/a1m/.cgdevx/gitops/terraform/vcs/terraform.log",
    # drop empty values
    tf_env_vars = {k: v for k, v in {
        "AWS_PROFILE": p.get_input_param(CLOUD_PROFILE),
        "AWS_ACCESS_KEY_ID": p.get_input_param(CLOUD_ACCOUNT_ACCESS_KEY),
        "AWS_SECRET_ACCESS_KEY": p.get_input_param(CLOUD_ACCOUNT_ACCESS_SECRET),
        "AWS_DEFAULT_REGION": p.parameters["<CLOUD_REGION>"],
    }.items() if v}
    tf_folder = Path().home() / LOCAL_FOLDER / "gitops" / "terraform"

    # VCS section
    if not p.has_checkpoint("vcs-tf"):
        # vcs env vars
        vcs_tf_env_vars = tf_env_vars | {"GITHUB_TOKEN": p.get_input_param(GIT_ACCESS_TOKEN),
                                         "GITHUB_OWNER": p.get_input_param(GIT_ORGANIZATION_NAME)}

        # set envs as required by tf
        for k, vault_i in vcs_tf_env_vars.items():
            os.environ[k] = vault_i

        tf_wrapper = TfWrapper(tf_folder / "vcs")
        tf_wrapper.init()
        tf_wrapper.apply({"atlantis_repo_webhook_secret": p.parameters["<ATLANTIS_WEBHOOK_SECRET>"],
                          "vcs_bot_ssh_public_key": p.parameters["<VCS_BOT_SSH_PUBLIC_KEY>"]})
        vcs_out = tf_wrapper.output()

        # store out params
        p.parameters["<GIT_REPOSITORY_GIT_URL>"] = vcs_out["gitops_repo_ssh_clone_url"]

        # unset envs as no longer needed
        for k in vcs_tf_env_vars.keys():
            os.environ.pop(k)

        p.set_checkpoint("vcs-tf")
        p.save_checkpoint()

        click.echo("Provisioning VCS. Done!")
    else:
        click.echo("Skipped VCS provisioning.")

    # K8s Cluster section
    if not p.has_checkpoint("k8s-tf"):
        click.echo("Provisioning K8s cluster...")

        # run hosting provider tf to create K8s cluster
        hp_tf_env_vars = {
            **{},  # add vars here
            **tf_env_vars}
        # set envs as required by tf
        for k, vault_i in hp_tf_env_vars.items():
            os.environ[k] = vault_i

        tf_wrapper = TfWrapper(tf_folder / "hosting_provider")
        tf_wrapper.init()
        tf_wrapper.apply()
        hp_out = tf_wrapper.output()

        # store out params
        # network
        p.parameters["<NETWORK_ID>"] = hp_out["network_id"]
        # roles
        p.parameters["<ARGO_WORKFLOW_IAM_ROLE_RN>"] = hp_out["iam_argoworkflow_role"]
        p.parameters["<ARGO_CD_IAM_ROLE_RN>"] = hp_out["iam_argoworkflow_role"]  # TODO: use own role
        p.parameters["<ATLANTIS_IAM_ROLE_RN>"] = hp_out["atlantis_role"]
        p.parameters["<CERT_MANAGER_IAM_ROLE_RN>"] = hp_out["cert_manager_role"]
        p.parameters["<HARBOR_IAM_ROLE_RN>"] = hp_out["harbor_role"]
        p.parameters["<EXTERNAL_DNS_IAM_ROLE_RN>"] = hp_out["external_dns_role"]
        p.parameters["<VAULT_IAM_ROLE_RN>"] = hp_out["vault_role"]
        # cluster
        p.parameters["<CC_CLUSTER_ENDPOINT>"] = hp_out["cluster_endpoint"]
        p.parameters["<CC_CLUSTER_OIDC_PROVIDER>"] = hp_out["cluster_oidc_provider"]  # do we need it?

        # unset envs as no longer needed
        for k in hp_tf_env_vars.keys():
            os.environ.pop(k)

        p.set_checkpoint("k8s-tf")
        p.save_checkpoint()

        click.echo("Provisioning K8s cluster. Done!")
    else:
        click.echo("Skipped VCS provisioning.")

    if not p.has_checkpoint("gitops-vcs"):
        tm.parametrise_registry(p.parameters)
        tm.parametrise_root(p.parameters)

        click.echo("Pushing GitOps code...")

        tm.upload(p.parameters["<GIT_REPOSITORY_GIT_URL>"],
                  p.internals["DEFAULT_SSH_PRIVATE_KEY_PATH"],
                  p.internals["GIT_USER_NAME"],
                  p.internals["GIT_USER_EMAIL"])

        click.echo("Pushing GitOps code. Done!")

        p.set_checkpoint("gitops-vcs")
        p.save_checkpoint()
    else:
        click.echo("Skipped GitOps repo initialization.")

    # user could get kubeconfig by running command
    # `aws eks update-kubeconfig --region region-code --name my-cluster --kubeconfig my-config-path`
    # CLI could not follow this approach as aws client could be not configured properly when keys are used
    # CLI is creating this file programmatically

    return True


def cloud_provider_check(manager: AzureManager | AWSManager, p: StateStore) -> None:
    if not manager.detect_cli_presence():
        click.ClickException("Cloud CLI is missing")
    if not manager.evaluate_permissions():
        click.ClickException("Insufficient IAM permission")


def git_provider_check(manager: GitProviderManager, p: StateStore) -> None:
    if not manager.evaluate_permissions():
        click.ClickException("Insufficient Git token permissions")
    if manager.check_repository_existence(p.get_input_param(GITOPS_REPOSITORY_NAME)):
        click.ClickException("GitOps repo already exists")


def dns_provider_check(manager: DNSManager, p: StateStore) -> None:
    if not manager.evaluate_permissions():
        click.ClickException("Insufficient DNS permissions")
    if not manager.evaluate_domain_ownership(p.get_input_param(DOMAIN_NAME)):
        click.ClickException("Could not verify domain ownership")


def setup_param_validator(params: StateStore) -> bool:
    if params.dns_registrar is None:
        if params.cloud_provider == CloudProviders.AWS:
            params.dns_registrar = DnsRegistrars.Route53
        if params.cloud_provider == CloudProviders.Azure:
            params.dns_registrar = DnsRegistrars.AzureDNS

    # TODO: validate parameters
    if ((params.get_input_param(CLOUD_PROFILE) is None
         or params.get_input_param(CLOUD_ACCOUNT_ACCESS_KEY) is not None
         or params.get_input_param(CLOUD_ACCOUNT_ACCESS_SECRET) is not None)
            and
            (params.get_input_param(CLOUD_PROFILE) is not None
             or params.get_input_param(CLOUD_ACCOUNT_ACCESS_KEY) is None
             or params.get_input_param(CLOUD_ACCOUNT_ACCESS_SECRET) is None)):
        click.echo("Cloud account keys validation error: should specify only one of profile or key + secret")
        return False

    return True<|MERGE_RESOLUTION|>--- conflicted
+++ resolved
@@ -131,13 +131,8 @@
     elif p.cloud_provider == CloudProviders.Azure:
         cm: AzureManager = AzureManager(p.get_input_param(AZURE_SUBSCRIPTION_ID))
 
-<<<<<<< HEAD
-    cloud_provider_check(cm, p)
-    click.echo("Cloud provider pre-flight check. Done!")
-=======
     p.parameters["<CLOUD_REGION>"] = cm.region
 
->>>>>>> d1d686bf
     # init proper git provider
     if p.git_provider == GitProviders.GitHub:
         gm: GitProviderManager = GitHubProviderManager(p.get_input_param(GIT_ACCESS_TOKEN),
