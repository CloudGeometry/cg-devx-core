--- conflicted
+++ resolved
@@ -1,11 +1,7 @@
 import logging
 import time
-<<<<<<< HEAD
+from datetime import datetime, timedelta
 from typing import Dict, List, Optional, Tuple
-=======
-from datetime import datetime, timedelta
-from typing import Dict, List, Optional
->>>>>>> 42177689
 
 from awscli.customizations.eks.get_token import STSClientFactory, TokenGenerator, TOKEN_EXPIRATION_MINS
 from botocore.exceptions import ClientError
