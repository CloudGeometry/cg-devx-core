--- conflicted
+++ resolved
@@ -15,15 +15,11 @@
     def __init__(self, region, profile, key, secret):
         self.__aws_sdk = AwsSdk(region, profile, key, secret)
 
-<<<<<<< HEAD
-    def detect_cli_presence(self, cli=CLI) -> bool:
-=======
     @property
     def region(self):
         return self.__aws_sdk.region
 
-    def detect_cli_presence(self) -> bool:
->>>>>>> d1d686bf
+    def detect_cli_presence(self, cli=CLI) -> bool:
         """Check whether `name` is on PATH and marked as executable."""
         return super().detect_cli_presence(cli)
 
