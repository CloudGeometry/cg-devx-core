--- conflicted
+++ resolved
@@ -1,12 +1,6 @@
-from cli.common.utils.os_utils import detect_command_presence
-
-
 class CloudProviderManager:
     """Cloud provider SDK wrapper to standardise cloud provider management."""
 
-<<<<<<< HEAD
-    def detect_cli_presence(self, cli: str) -> bool:
-=======
     @property
     def region(self) -> str:
         pass
@@ -15,8 +9,7 @@
     def account_id(self) -> str:
         pass
 
-    def detect_cli_presence(self) -> bool:
->>>>>>> 42177689
+    def detect_cli_presence(self, cli: str) -> bool:
         """
         Check if cloud provider CLI tools are installed
         :return: True or False
