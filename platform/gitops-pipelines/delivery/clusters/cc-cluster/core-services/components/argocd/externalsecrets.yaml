--- conflicted
+++ resolved
@@ -43,9 +43,6 @@
     - remoteRef:
         key: cd-secrets
         property: cd_webhook_secret
-<<<<<<< HEAD
-      secretKey: cd_webhook_secret
-=======
       secretKey: cd_webhook_secret
 ---
 apiVersion: 'external-secrets.io/v1beta1'
@@ -70,5 +67,4 @@
   - secretKey: "dockerconfig"
     remoteRef:
       property: dockerconfig
-      key: dockerconfigjson
->>>>>>> 720a3f13
+      key: dockerconfigjson