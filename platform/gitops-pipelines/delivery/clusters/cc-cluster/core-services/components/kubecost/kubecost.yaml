--- conflicted
+++ resolved
@@ -20,18 +20,14 @@
       releaseName: kubecost
       values: |
         global:
-          prometheus:
-            enabled: false
-<<<<<<< HEAD
-            fqdn: http://kube-prometheus-stack-prometheus.monitoring.svc:9090
           additionalLabels:
             cg-devx.cost-allocation.cost-center: platform
             cg-devx.metadata.owner: <GITOPS_REPOSITORY_NAME>-admin
             cg-devx.metadata.service: cost-management.kubecost
-            cg-devx.metadata.chart-version: 1.103.3
-            cg-devx.metadata.version: 1.103.3
-
-=======
+            cg-devx.metadata.chart-version: 2.2.2
+            cg-devx.metadata.version: 2.2.2
+          prometheus:
+            enabled: false
             fqdn: http://kube-prometheus-stack-prometheus.monitoring.svc.cluster.local:9090
           grafana:
             # disable embedded grafana when upgrading to v2.3
@@ -67,7 +63,6 @@
         #   key: ""
         #   enabled: false
         #   secretname: productkeysecret # create a secret out of a file named productkey.json of format { "key": "kc-b1325234" }
->>>>>>> 542b285a
   syncPolicy:
     automated:
       prune: true
