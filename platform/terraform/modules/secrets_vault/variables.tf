--- conflicted
+++ resolved
@@ -77,26 +77,26 @@
   default     = ""
 }
 
-<<<<<<< HEAD
 variable "vcs_runner_token" {
   description = "VCS self hosted runner token for GitLab runners"
-=======
-variable "cloud_binary_artifacts_store_access_key" {
-  description = "Specifies the access key for CI artifact store backend storage. Only applicable to AKS."
->>>>>>> 720a3f13
   type        = string
   default     = ""
 }
 
-<<<<<<< HEAD
+variable "cloud_binary_artifacts_store_access_key" {
+  description = "Specifies the access key for CI artifact store backend storage. Only applicable to AKS."
+  type        = string
+  default     = ""
+}
+
 variable "vcs_k8s_agent_token" {
   description = "VCS kubernetes agent token for GitLab"
   type        = string
   default     = ""
-=======
+}
+
 variable "image_registry_auth" {
   description = "Specifies the access keys for image registries"
   type        = map(object({login = string, token = string}))
   default     = {}
->>>>>>> 720a3f13
 }