--- conflicted
+++ resolved
@@ -68,7 +68,6 @@
 
   data_json = jsonencode(
     {
-<<<<<<< HEAD
       ARGO_SERVER_URL                      = "argo.argo.svc.cluster.local:2746",
       # <VCS_IAC_PR_AUTOMATION_CONFIG>
       TF_VAR_atlantis_repo_webhook_secret  = var.atlantis_repo_webhook_secret,
@@ -81,29 +80,6 @@
       TF_VAR_hosted_zone_name              = "<DOMAIN_NAME>",
       TF_VAR_vcs_bot_ssh_public_key        = var.vcs_bot_ssh_public_key,
       TF_VAR_vcs_bot_ssh_private_key       = var.vcs_bot_ssh_private_key,
-=======
-      ARGO_SERVER_URL                                = "argo.argo.svc.cluster.local:2746",
-      # github specific section
-      ATLANTIS_GH_HOSTNAME                           = "github.com",
-      ATLANTIS_GH_TOKEN                              = var.vcs_token,
-      ATLANTIS_GH_USER                               = "<GIT_USER_LOGIN>",
-      ATLANTIS_GH_WEBHOOK_SECRET                     = var.atlantis_repo_webhook_secret,
-      GITHUB_OWNER                                   = "<GIT_ORGANIZATION_NAME>",
-      GITHUB_TOKEN                                   = var.vcs_token,
-      # ----
-      TF_VAR_cd_webhook_secret                       = var.cd_webhook_secret,
-      TF_VAR_atlantis_repo_webhook_secret            = var.atlantis_repo_webhook_secret,
-      TF_VAR_atlantis_repo_webhook_url               = var.atlantis_repo_webhook_url,
-      TF_VAR_vcs_token                               = var.vcs_token,
-      TF_VAR_cluster_endpoint                        = var.cluster_endpoint,
-      TF_VAR_tf_backend_storage_access_key           = var.tf_backend_storage_access_key,
-      TF_VAR_cluster_ssh_public_key                  = var.cluster_ssh_public_key,
-      TF_VAR_cloud_binary_artifacts_store_access_key = var.cloud_binary_artifacts_store_access_key,
-      # <IAC_PR_AUTOMATION_CONFIG>
-      TF_VAR_hosted_zone_name                        = "<DOMAIN_NAME>",
-      TF_VAR_vcs_bot_ssh_public_key                  = var.vcs_bot_ssh_public_key,
-      TF_VAR_vcs_bot_ssh_private_key                 = var.vcs_bot_ssh_private_key,
->>>>>>> 720a3f13
       # harbor specific section
       TF_VAR_registry_oidc_client_id                 = module.harbor.vault_oidc_client_id,
       TF_VAR_registry_oidc_client_secret             = module.harbor.vault_oidc_client_secret,
@@ -256,7 +232,6 @@
   depends_on = [vault_mount.secret]
 }
 
-<<<<<<< HEAD
 resource "vault_generic_secret" "runner_token" {
   path = "secret/gitlab-runner"
 
@@ -275,7 +250,10 @@
   data_json = jsonencode(
     {
       token = var.vcs_k8s_agent_token
-=======
+    }
+  )
+}
+
 resource "vault_generic_secret" "perfectscale_secret" {
   path = "secret/perfectscale-secret"
 
@@ -283,7 +261,6 @@
     {
       clientId = "",
       clientSecret = "",
->>>>>>> 720a3f13
     }
   )
 
