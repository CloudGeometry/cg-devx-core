--- conflicted
+++ resolved
@@ -4,11 +4,7 @@
   required_providers {
     aws = {
       source  = "hashicorp/aws"
-<<<<<<< HEAD
-      version = "~> 5.61"
-=======
       version = ">= 4.47, < 6.0"
->>>>>>> ff29fd69
     }
     kubernetes = {
       source  = "hashicorp/kubernetes"
