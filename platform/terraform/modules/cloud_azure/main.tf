terraform {
  required_providers {
    azurerm = {
      source  = "hashicorp/azurerm"
      version = "~>3.86"
    }
    random = {
      source  = "hashicorp/random"
      version = "~>3.5.1"
    }
  }
}

data "azurerm_client_config" "current" {}

locals {
  name                         = var.cluster_name
  vnet_name                    = "${var.cluster_name}-vnet"
  log_analytics_retention_days = 30
<<<<<<< HEAD
  tags                         = {
    cgx_name = var.cluster_name
  }
  azs                   = [for i in range(1, var.az_count + 1) : tostring(i)]
  default_node_group    = var.node_groups[0]
  additional_node_pools = try(slice(var.node_groups, 1, length(var.node_groups)), [])
  max_pods              = 100
  node_admin_username   = "azadmin"
  enable_native_auto_scaling = false
=======
  tags                         = var.tags
  azs                          = [for i in range(1, var.az_count + 1) : tostring(i)]
  default_node_group           = var.node_groups[0]
  additional_node_pools        = try(slice(var.node_groups, 1, length(var.node_groups)), [])
  max_pods                     = 100
  node_admin_username          = "azadmin"
>>>>>>> 9c8a8c72
}

resource "azurerm_resource_group" "rg" {
  name     = "${local.name}-rg"
  location = var.region
  tags     = local.tags
}

data "http" "runner_ip_address" {
  url = "https://icanhazip.com"
}<|MERGE_RESOLUTION|>--- conflicted
+++ resolved
@@ -17,24 +17,13 @@
   name                         = var.cluster_name
   vnet_name                    = "${var.cluster_name}-vnet"
   log_analytics_retention_days = 30
-<<<<<<< HEAD
-  tags                         = {
-    cgx_name = var.cluster_name
-  }
-  azs                   = [for i in range(1, var.az_count + 1) : tostring(i)]
-  default_node_group    = var.node_groups[0]
-  additional_node_pools = try(slice(var.node_groups, 1, length(var.node_groups)), [])
-  max_pods              = 100
-  node_admin_username   = "azadmin"
-  enable_native_auto_scaling = false
-=======
   tags                         = var.tags
   azs                          = [for i in range(1, var.az_count + 1) : tostring(i)]
   default_node_group           = var.node_groups[0]
   additional_node_pools        = try(slice(var.node_groups, 1, length(var.node_groups)), [])
   max_pods                     = 100
   node_admin_username          = "azadmin"
->>>>>>> 9c8a8c72
+  enable_native_auto_scaling = false
 }
 
 resource "azurerm_resource_group" "rg" {
