--- conflicted
+++ resolved
@@ -48,13 +48,10 @@
   name                  = "${local.name}-artifacts-repository-${random_string.sc_random_suffix.id}"
   storage_account_name  = azurerm_storage_account.storage_account.name
   container_access_type = "private"
-<<<<<<< HEAD
-=======
 }
 
 resource "azurerm_storage_container" "backups_repository" {
   name                  = "${local.name}-backups-repository-${random_string.sc_random_suffix.id}"
   storage_account_name  = azurerm_storage_account.storage_account.name
   container_access_type = "private"
->>>>>>> 720a3f13
 }