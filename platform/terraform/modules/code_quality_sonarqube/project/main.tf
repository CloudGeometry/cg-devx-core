terraform {
  required_providers {
    sonarqube = {
      source = "jdamata/sonarqube"
    }
  }
}

resource "sonarqube_project" "this" {
  name       = var.project_name
  project    = var.project_name
  visibility = "private"
}

resource "sonarqube_group" "workload_admins" {
  name        = "${var.project_name}-admins"
  description = "This is a ${var.project_name} admin group"
}

resource "sonarqube_group" "workload_developers" {
  name        = "${var.project_name}-developers"
  description = "This is a ${var.project_name} developers group"
}

resource "sonarqube_permissions" "workload-admins" {
  group_name  = "${var.project_name}-admins"
  project_key = sonarqube_project.this.project
  permissions = ["admin"]
<<<<<<< HEAD
  depends_on = [sonarqube_group.workload_admins]
=======
  depends_on  = [sonarqube_group.workload_admins]
>>>>>>> 2f9f1813
}

resource "sonarqube_permissions" "workload-developers" {
  group_name  = "${var.project_name}-developers"
  project_key = sonarqube_project.this.project
<<<<<<< HEAD
  permissions = ["codeviewer", "issueadmin", "scan", "securityhotspotadmin"]
  depends_on = [sonarqube_group.workload_developers]
=======
  permissions = ["codeviewer", "issueadmin", "securityhotspotadmin", "scan"]
  depends_on  = [sonarqube_group.workload_developers]
>>>>>>> 2f9f1813
}<|MERGE_RESOLUTION|>--- conflicted
+++ resolved
@@ -26,21 +26,12 @@
   group_name  = "${var.project_name}-admins"
   project_key = sonarqube_project.this.project
   permissions = ["admin"]
-<<<<<<< HEAD
-  depends_on = [sonarqube_group.workload_admins]
-=======
   depends_on  = [sonarqube_group.workload_admins]
->>>>>>> 2f9f1813
 }
 
 resource "sonarqube_permissions" "workload-developers" {
   group_name  = "${var.project_name}-developers"
   project_key = sonarqube_project.this.project
-<<<<<<< HEAD
   permissions = ["codeviewer", "issueadmin", "scan", "securityhotspotadmin"]
-  depends_on = [sonarqube_group.workload_developers]
-=======
-  permissions = ["codeviewer", "issueadmin", "securityhotspotadmin", "scan"]
   depends_on  = [sonarqube_group.workload_developers]
->>>>>>> 2f9f1813
 }