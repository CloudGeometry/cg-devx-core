terraform {
  # Remote backend configuration
  # <TF_USERS_REMOTE_BACKEND>
}

# Configure Git Provider
# <GIT_PROVIDER_MODULE>

provider "vault" {
  skip_tls_verify = "true"
}

locals {
  gitops_repo_name = "<GITOPS_REPOSITORY_NAME>"
  vcs_bot_username = "<GIT_USER_NAME>"
  bot_email        = "<OWNER_EMAIL>"
  oidc_groups      = {
### system groups
    "admins"                = {
    },
    "developers"            = {
    },
### Workload groups definition bellow
    # "workload-demo-admins"  = {
    # },
    # "workload-demo-developers"  = {
    # },
  }
  users = {
### Primary bot user
    "cgdevx-bot" = {
      vcs_username   = local.bot_vcs_username
      email             = local.bot_email
      first_name        = "CG DevX"
      last_name         = "Bot"
      vcs_team_slugs = ["${local.gitops_repo_name}-admins"]
      acl_policies      = ["admin", "default"]
      oidc_groups_for_user = ["admins"]
    },
### Additional users defined bellow. Use this as an example
    # "cgdevx-demobot-2" = {
    #   vcs_username   = "cgdevx-demobot-2"
    #   email             = "demobot2@cloudgeometry.io"
    #   first_name        = "Second"
    #   last_name         = "Bot"
    #   vcs_team_slugs = ["${local.gitops_repo_name}-maintainers", "workload-demo-admins"]
    #   acl_policies      = ["developers", "default", "workload-demo-admins"]
    #   oidc_groups_for_user = ["developers", "workload-demo-admins"]
    # },
  }
}

module "users" {
  source           = "../modules/users_<GIT_PROVIDER>"
<<<<<<< HEAD
  users            = local.users
  oidc_groups      = local.oidc_groups
}
=======
  gitops_repo_name = local.gitops_repo_name
  vcs_bot_username = local.vcs_bot_username
  bot_email        = local.bot_email
  additional_users = local.additional_users
  workloads        = local.workloads
}

>>>>>>> a07c902d
<|MERGE_RESOLUTION|>--- conflicted
+++ resolved
@@ -15,29 +15,29 @@
   vcs_bot_username = "<GIT_USER_NAME>"
   bot_email        = "<OWNER_EMAIL>"
   oidc_groups      = {
-### system groups
-    "admins"                = {
+    ### system groups
+    "admins" = {
     },
-    "developers"            = {
+    "developers" = {
     },
-### Workload groups definition bellow
+    ### Workload groups definition bellow
     # "workload-demo-admins"  = {
     # },
     # "workload-demo-developers"  = {
     # },
   }
   users = {
-### Primary bot user
+    ### Primary bot user
     "cgdevx-bot" = {
-      vcs_username   = local.bot_vcs_username
-      email             = local.bot_email
-      first_name        = "CG DevX"
-      last_name         = "Bot"
-      vcs_team_slugs = ["${local.gitops_repo_name}-admins"]
-      acl_policies      = ["admin", "default"]
+      vcs_username         = local.vcs_bot_username
+      email                = local.bot_email
+      first_name           = "CG DevX"
+      last_name            = "Bot"
+      vcs_team_slugs       = ["${local.gitops_repo_name}-admins"]
+      acl_policies         = ["admin", "default"]
       oidc_groups_for_user = ["admins"]
     },
-### Additional users defined bellow. Use this as an example
+    ### Additional users defined bellow. Use this as an example
     # "cgdevx-demobot-2" = {
     #   vcs_username   = "cgdevx-demobot-2"
     #   email             = "demobot2@cloudgeometry.io"
@@ -51,17 +51,7 @@
 }
 
 module "users" {
-  source           = "../modules/users_<GIT_PROVIDER>"
-<<<<<<< HEAD
-  users            = local.users
-  oidc_groups      = local.oidc_groups
-}
-=======
-  gitops_repo_name = local.gitops_repo_name
-  vcs_bot_username = local.vcs_bot_username
-  bot_email        = local.bot_email
-  additional_users = local.additional_users
-  workloads        = local.workloads
-}
-
->>>>>>> a07c902d
+  source      = "../modules/users_<GIT_PROVIDER>"
+  users       = local.users
+  oidc_groups = local.oidc_groups
+}