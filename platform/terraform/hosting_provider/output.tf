################################################################################
# network
################################################################################
output "network_id" {
  value       = module.hosting-provider.network_id
  description = "Platform primary K8s cluster network ID"
}

################################################################################
# IAM roles
################################################################################
output "iam_ci_role" {
  value       = module.hosting-provider.iam_ci_irsa_role
  description = "Continuous Integration IAM role for K8s service account"
}
output "iac_pr_automation_role" {
  value       = module.hosting-provider.iac_pr_automation_irsa_role
  description = "IaC PR automation IAM role for a K8s service account"
}
output "cert_manager_role" {
  value       = module.hosting-provider.cert_manager_irsa_role
  description = "Certificate Manager IAM role for a K8s service account"
}
output "external_dns_role" {
  value       = module.hosting-provider.external_dns_irsa_role
  description = "External DNS IAM role for a K8s service account"
}
output "secret_manager_role" {
  value       = module.hosting-provider.secret_manager_irsa_role
  description = "Secrets Manager IAM role for a K8s service account"
}
output "cluster_autoscaler_role" {
  value       = module.hosting-provider.cluster_autoscaler_irsa_role
  description = "Secrets Manager IAM role for a K8s service account"
}

################################################################################
# cluster
################################################################################
output "cluster_endpoint" {
  value       = module.hosting-provider.cluster_endpoint
  description = "K8s cluster admin API endpoint"
  sensitive   = true
}
output "cluster_certificate_authority_data" {
  value       = module.hosting-provider.cluster_certificate_authority_data
  description = "K8s cluster Certificate Authority certificate data"
  sensitive   = true
}
output "cluster_oidc_issuer_url" {
  value       = module.hosting-provider.cluster_oidc_issuer_url
  description = "The URL on the K8s cluster for the OpenID Connect identity provider"
  sensitive   = true
}
output "cluster_node_groups" {
  value       = module.hosting-provider.cluster_node_groups
  description = "K8s cluster node groups"
}

# Output part for Azure module only:
output "kube_config_raw" {
  value       = module.hosting-provider.kube_config_raw
  sensitive   = true
  description = "Contains the Kubernetes config to be used by kubectl and other compatible tools."
}

################################################################################
# secret manager
################################################################################
output "secret_manager_seal_key" {
  value       = module.hosting-provider.secret_manager_unseal_key
  description = "Secret Manager seal key"
  sensitive   = true
}

################################################################################
# artifact storage
################################################################################
output "artifact_storage" {
  value       = module.hosting-provider.artifacts_storage
  description = "Continuous Integration Artifact Repository storage backend"
<<<<<<< HEAD
=======
}

# Output part for Azure module only:
output "kube_config_raw" {
  value       = module.hosting-provider.kube_config_raw
  description = "Contains the Kubernetes config to be used by kubectl and other compatible tools."
  sensitive   = true
}

# Cluster OIDC provider ARN for AWS only:
output "cluster_oidc_provider_arn" {
  value       = module.hosting-provider.cluster_oidc_provider_arn
  description = "Cluster OIDC provider"
  sensitive   = true
>>>>>>> 9c8a8c72
}<|MERGE_RESOLUTION|>--- conflicted
+++ resolved
@@ -60,10 +60,16 @@
 # Output part for Azure module only:
 output "kube_config_raw" {
   value       = module.hosting-provider.kube_config_raw
+  description = "Contains the Kubernetes config to be used by kubectl and other compatible tools."
   sensitive   = true
-  description = "Contains the Kubernetes config to be used by kubectl and other compatible tools."
 }
 
+# Cluster OIDC provider ARN for AWS only:
+output "cluster_oidc_provider_arn" {
+  value       = module.hosting-provider.cluster_oidc_provider_arn
+  description = "Cluster OIDC provider"
+  sensitive   = true
+}
 ################################################################################
 # secret manager
 ################################################################################
@@ -79,21 +85,4 @@
 output "artifact_storage" {
   value       = module.hosting-provider.artifacts_storage
   description = "Continuous Integration Artifact Repository storage backend"
-<<<<<<< HEAD
-=======
-}
-
-# Output part for Azure module only:
-output "kube_config_raw" {
-  value       = module.hosting-provider.kube_config_raw
-  description = "Contains the Kubernetes config to be used by kubectl and other compatible tools."
-  sensitive   = true
-}
-
-# Cluster OIDC provider ARN for AWS only:
-output "cluster_oidc_provider_arn" {
-  value       = module.hosting-provider.cluster_oidc_provider_arn
-  description = "Cluster OIDC provider"
-  sensitive   = true
->>>>>>> 9c8a8c72
 }