terraform {
  # Remote backend configuration
  # <TF_VCS_REMOTE_BACKEND>
}

# Configure Git Provider
# <GIT_PROVIDER_MODULE>

locals {
  gitops_repo_name = "<GITOPS_REPOSITORY_NAME>"
<<<<<<< HEAD
  atlantis_url     = "https://<IAC_PR_AUTOMATION_INGRESS_URL>/events"
=======
  atlantis_url     = "https://<ATLANTIS_INGRESS_URL>/events"
  workload_enabled = false
  workload_repos   = local.workload_enabled == false ? {} : {
    "workload-demo-iac" = {
      atlantis_enabled             = true
      atlantis_url                 = local.atlantis_url
      atlantis_repo_webhook_secret = var.atlantis_repo_webhook_secret
    },
    "workload-demo-template" = {
      is_template                  = true
    },
    "workload-demo" = {
    },
  }
>>>>>>> 7f35dd25
}

module "vcs" {
  source = "../modules/vcs_<GIT_PROVIDER>"

  gitops_repo_name             = local.gitops_repo_name
  atlantis_url                 = local.atlantis_url
  atlantis_repo_webhook_secret = var.atlantis_repo_webhook_secret
  vcs_bot_ssh_public_key       = var.vcs_bot_ssh_public_key
  workload_repos               = local.workload_repos
}<|MERGE_RESOLUTION|>--- conflicted
+++ resolved
@@ -8,10 +8,7 @@
 
 locals {
   gitops_repo_name = "<GITOPS_REPOSITORY_NAME>"
-<<<<<<< HEAD
   atlantis_url     = "https://<IAC_PR_AUTOMATION_INGRESS_URL>/events"
-=======
-  atlantis_url     = "https://<ATLANTIS_INGRESS_URL>/events"
   workload_enabled = false
   workload_repos   = local.workload_enabled == false ? {} : {
     "workload-demo-iac" = {
@@ -25,7 +22,6 @@
     "workload-demo" = {
     },
   }
->>>>>>> 7f35dd25
 }
 
 module "vcs" {
