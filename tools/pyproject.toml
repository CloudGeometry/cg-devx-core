--- conflicted
+++ resolved
@@ -36,14 +36,11 @@
 dnspython = "2.4.2"
 hvac = "1.2.1"
 alive-progress = "^3.1.5"
-<<<<<<< HEAD
+kr8s = "^0.14.2"
 google-cloud-storage = "^2.15.0"
 google-cloud-dns = "^0.35.0"
 google-auth = "^2.28.2"
 google-api-python-client = "^2.121.0"
-=======
-kr8s = "^0.14.2"
->>>>>>> 9f283c41
 
 [tool.poetry.dev-dependencies]
 flake8 = "6.1.0"
