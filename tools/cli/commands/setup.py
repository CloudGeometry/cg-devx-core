import asyncio
import json
import re
import time
import webbrowser
from typing import List

import click
import hvac
import yaml
from alive_progress import alive_bar

from common.const.common_path import LOCAL_TF_FOLDER_VCS, LOCAL_TF_FOLDER_HOSTING_PROVIDER, \
    LOCAL_TF_FOLDER_SECRETS_MANAGER, LOCAL_TF_FOLDER_USERS, LOCAL_TF_FOLDER_CORE_SERVICES
from common.const.const import GITOPS_REPOSITORY_URL, GITOPS_REPOSITORY_BRANCH, KUBECTL_VERSION, PLATFORM_USER_NAME, \
    TERRAFORM_VERSION, GITHUB_TF_REQUIRED_PROVIDER_VERSION, GITLAB_TF_REQUIRED_PROVIDER_VERSION
from common.const.namespaces import ARGOCD_NAMESPACE, ARGO_WORKFLOW_NAMESPACE, EXTERNAL_SECRETS_OPERATOR_NAMESPACE, \
    ATLANTIS_NAMESPACE, VAULT_NAMESPACE, HARBOR_NAMESPACE, SONARQUBE_NAMESPACE
from common.const.parameter_names import CLOUD_PROFILE, OWNER_EMAIL, CLOUD_PROVIDER, CLOUD_ACCOUNT_ACCESS_KEY, \
    CLOUD_ACCOUNT_ACCESS_SECRET, CLOUD_REGION, PRIMARY_CLUSTER_NAME, DNS_REGISTRAR, DNS_REGISTRAR_ACCESS_TOKEN, \
    DNS_REGISTRAR_ACCESS_KEY, DNS_REGISTRAR_ACCESS_SECRET, DOMAIN_NAME, GIT_PROVIDER, GIT_ORGANIZATION_NAME, \
    GIT_ACCESS_TOKEN, GITOPS_REPOSITORY_NAME, GITOPS_REPOSITORY_TEMPLATE_URL, GITOPS_REPOSITORY_TEMPLATE_BRANCH, \
    DEMO_WORKLOAD, OPTIONAL_SERVICES, IMAGE_REGISTRY_AUTH
from common.enums.cloud_providers import CloudProviders
from common.enums.dns_registrars import DnsRegistrars
from common.enums.git_providers import GitProviders
from common.logging_config import configure_logging
from common.state_store import StateStore
from common.tracing_decorator import trace
from common.utils.command_utils import init_cloud_provider, init_git_provider, prepare_cloud_provider_auth_env_vars, \
    set_envs, unset_envs, wait, wait_http_endpoint_readiness, prepare_git_provider_env_vars
from common.utils.generators import random_string_generator
from common.utils.k8s_utils import find_pod_by_name_fragment
from common.utils.optional_services_manager import OptionalServices, build_argo_exclude_string
from services.cloud.cloud_provider_manager import CloudProviderManager
from services.dependency_manager import DependencyManager
from services.dns.dns_provider_manager import DNSManager
from services.k8s.config_builder import create_k8s_config, write_k8s_config
from services.k8s.delivery_service_manager import DeliveryServiceManager, get_argocd_token_via_k8s_portforward
from services.k8s.k8s import KubeClient, write_ca_cert
from services.k8s.kctl_wrapper import KctlWrapper
from services.keys.key_manager import KeyManager
from services.platform_template_manager import GitOpsTemplateManager
from services.tf_wrapper import TfWrapper
from services.vcs.git_provider_manager import GitProviderManager


@click.command()
@click.option('--email', '-e', 'email', help='Email address used for alerts', type=click.STRING)
@click.option('--cloud-provider', '-c', 'cloud_provider', help='Cloud provider type',
              type=click.Choice([e.value for e in CloudProviders], case_sensitive=False))
@click.option('--cloud-profile', '-cp', 'cloud_profile', help='Cloud account profile', default='default',
              type=click.STRING)
@click.option('--cloud-account-key', '-cc', 'cloud_key', help='Cloud account access key', type=click.STRING)
@click.option('--cloud-account-secret', '-cs', 'cloud_secret', help='Cloud account access secret', type=click.STRING)
@click.option('--cloud-region', '-r', 'cloud_region', help='Cloud regions', type=click.STRING)
@click.option('--cluster-name', '-n', 'cluster_name', help='Cluster name', default='cg-devx-cc', type=click.STRING)
@click.option('--dns-registrar', '-d', 'dns_reg', help='DNS registrar',
              type=click.Choice([e.value for e in DnsRegistrars], case_sensitive=False))
@click.option('--dns-registrar-token', '-dt', 'dns_reg_token', help='DNS registrar token', type=click.STRING)
@click.option('--dns-registrar-key', '-dk', 'dns_reg_key', help='DNS registrar key', type=click.STRING)
@click.option('--dns-registrar-secret', '-ds', 'dns_reg_secret', help='DNS registrar secret', type=click.STRING)
@click.option('--domain-name', '-dn', 'domain', help='Domain-name', type=click.STRING)
@click.option('--git-provider', '-g', 'git_provider', help='Git provider', default=GitProviders.GitHub,
              type=click.Choice([e.value for e in GitProviders], case_sensitive=False))
@click.option('--git-org', '-go', 'git_org', help='Git organization name', type=click.STRING)
@click.option('--git-access-token', '-gt', 'git_token', help='Git access token', type=click.STRING)
@click.option('--gitops-repo-name', '-grn', 'gitops_repo_name', help='GitOps repository name', default='gitops',
              type=click.STRING)
@click.option('--gitops-template-url', '-gtu', 'gitops_template_url', help='GitOps repository template url',
              default=GITOPS_REPOSITORY_URL, type=click.STRING)
@click.option('--gitops-template-branch', '-gtb', 'gitops_template_branch', help='GitOps repository template branch',
              default=GITOPS_REPOSITORY_BRANCH, type=click.STRING)
@click.option('--setup-demo-workload', '-dw', 'install_demo', help='Setup demo workload', default=False,
              is_flag=True)
@click.option('--optional-services', '-ops', 'optional_services', help='Optional services', type=click.STRING,
              multiple=True)
@click.option('--image-registry-auth', '-ra', 'image_registry_auth', help='Image registry auth map')
@click.option('--config-file', '-f', 'config', help='Load parameters from file', type=click.File(mode='r'))
@click.option('--verbosity', type=click.Choice(
    ['DEBUG', 'INFO', 'WARNING', 'ERROR', 'CRITICAL'],
    case_sensitive=False
), default='CRITICAL', help='Set the verbosity level (DEBUG, INFO, WARNING, ERROR, CRITICAL)')
def setup(
        email: str, cloud_provider: CloudProviders, cloud_profile: str, cloud_key: str, cloud_secret: str,
        cloud_region: str, cluster_name: str, dns_reg: DnsRegistrars, dns_reg_token: str,
        dns_reg_key: str, dns_reg_secret: str, domain: str, git_provider: GitProviders, git_org: str, git_token: str,
        gitops_repo_name: str, gitops_template_url: str, gitops_template_branch: str, install_demo: bool,
        optional_services: List[str], image_registry_auth, config: click.File, verbosity: str
):
    """Creates new CG DevX installation."""
    click.echo("Setup CG DevX installation...")
    # Initialize the start time to measure the duration of the platform setup
    func_start_time = time.time()

    # Set up global logger
    configure_logging(verbosity)

    p: StateStore
    if config is not None:
        try:
            from yaml import CLoader as Loader
            d = yaml.load(config, Loader=Loader)
            # TODO: add validation
            p = StateStore(d)

        except yaml.YAMLError as e:
            raise click.ClickException(str(e))
    else:
        # TODO: merge file with param override
        try:
            reg_auth = json.loads(image_registry_auth)
        except ValueError as e:
            raise click.ClickException(f"Parameter image-registry-auth is not a correct JSON string: {e}")
        p = StateStore({
            OWNER_EMAIL: email,
            CLOUD_PROVIDER: cloud_provider,
            CLOUD_PROFILE: cloud_profile,
            CLOUD_ACCOUNT_ACCESS_KEY: cloud_key,
            CLOUD_ACCOUNT_ACCESS_SECRET: cloud_secret,
            CLOUD_REGION: cloud_region,
            PRIMARY_CLUSTER_NAME: cluster_name,
            DNS_REGISTRAR: dns_reg,
            DNS_REGISTRAR_ACCESS_TOKEN: dns_reg_token,
            DNS_REGISTRAR_ACCESS_KEY: dns_reg_key,
            DNS_REGISTRAR_ACCESS_SECRET: dns_reg_secret,
            DOMAIN_NAME: domain,
            GIT_PROVIDER: git_provider,
            GIT_ORGANIZATION_NAME: git_org,
            GIT_ACCESS_TOKEN: git_token,
            GITOPS_REPOSITORY_NAME: gitops_repo_name,
            GITOPS_REPOSITORY_TEMPLATE_URL: gitops_template_url,
            GITOPS_REPOSITORY_TEMPLATE_BRANCH: gitops_template_branch,
            DEMO_WORKLOAD: install_demo,
            OPTIONAL_SERVICES: optional_services,
            IMAGE_REGISTRY_AUTH: reg_auth
        })

    # validate parameters
    if not p.validate_input_params(validator=setup_param_validator):
        raise click.ClickException("Input parameters are incorrect")

    cloud_man, dns_man = init_cloud_provider(p)

    p.parameters["<CLOUD_REGION>"] = cloud_man.region
    p.internals["CLOUD_ACCOUNT"] = cloud_man.account

    git_man = init_git_provider(p)

    if not p.has_checkpoint("preflight"):
        click.echo("1/12: Executing pre-flight checks...")

        cloud_provider_check(cloud_man, p)
        click.echo("Cloud provider pre-flight check. Done!")

        git_provider_check(git_man, p)
        click.echo("Git provider pre-flight check. Done!")

        git_user_login, git_user_name, git_user_email = git_man.get_current_user_info()
        p.internals["GIT_USER_LOGIN"] = git_user_login
        p.parameters["<GIT_USER_LOGIN>"] = git_user_login
        p.internals["GIT_USER_NAME"] = git_user_name
        p.parameters["<GIT_USER_NAME>"] = git_user_name
        p.internals["GIT_USER_EMAIL"] = git_user_email
        p.parameters["<GIT_USER_EMAIL>"] = git_user_email
        p.fragments["# <GIT_PROVIDER_MODULE>"] = git_man.create_tf_module_snippet()
        p.fragments["# <GIT_REQUIRED_PROVIDER>"] = git_man.create_tf_required_provider_snippet()
        p.parameters["<GITHUB_PROVIDER_VERSION>"] = GITHUB_TF_REQUIRED_PROVIDER_VERSION
        p.parameters["<GITLAB_PROVIDER_VERSION>"] = GITLAB_TF_REQUIRED_PROVIDER_VERSION

        git_subscription_plan = git_man.get_organization_plan()
        p.parameters["<GIT_SUBSCRIPTION_PLAN>"] = str(bool(git_subscription_plan)).lower()
        if git_subscription_plan > 0:
            p.fragments["# <GIT_RUNNER_GROUP>"] = git_man.create_runner_group_snippet()
            p.parameters["<GIT_RUNNER_GROUP_NAME>"] = p.get_input_param(PRIMARY_CLUSTER_NAME)
        else:
            # match the GitHub's default runner group
            p.parameters["<GIT_RUNNER_GROUP_NAME>"] = "Default"

        dns_provider_check(dns_man, p)
        click.echo("DNS provider pre-flight check. Done!")

        p.set_checkpoint("preflight")
        p.save_checkpoint()
        click.echo("1/12: Pre-flight checks. Done!")

    # end preflight check section
    else:
        click.echo("1/12: Skipped pre-flight checks.")
    dep_man: DependencyManager = DependencyManager()

    if not p.has_checkpoint("dependencies"):
        click.echo("2/12: Dependencies check...")

        # terraform
        if dep_man.check_tf():
            click.echo("tf is installed. Continuing...")
        else:
            click.echo("Downloading and installing tf...")
            dep_man.install_tf()
            click.echo("tf is installed.")

        # kubectl
        if dep_man.check_kubectl():
            click.echo("kubectl is installed. Continuing...")
        else:
            click.echo("Downloading and installing kubectl...")
            dep_man.install_kubectl()
            click.echo("kubectl is installed.")

        click.echo("2/12: Dependencies check. Done!")
        p.set_checkpoint("dependencies")
        p.save_checkpoint()
    else:
        click.echo("2/12: Skipped dependencies check.")

    # promote input params
    prepare_parameters(p, git_man)
    p.save_checkpoint()

    tm = GitOpsTemplateManager(p.get_input_param(GITOPS_REPOSITORY_TEMPLATE_URL),
                               p.get_input_param(GITOPS_REPOSITORY_TEMPLATE_BRANCH),
                               p.get_input_param(GIT_ACCESS_TOKEN))

    if not p.has_checkpoint("one-time-setup"):
        click.echo("3/12: Setting initial parameters...")

        # create ssh keys
        click.echo("Generating ssh keys...")
        default_public_key, public_key_path, default_private_key, private_key_path = KeyManager.create_ed_keys()
        p.internals["DEFAULT_SSH_PUBLIC_KEY"] = p.parameters["<VCS_BOT_SSH_PUBLIC_KEY>"] = default_public_key
        p.internals["DEFAULT_SSH_PUBLIC_KEY_PATH"] = public_key_path
        p.internals["DEFAULT_SSH_PRIVATE_KEY"] = default_private_key
        p.internals["DEFAULT_SSH_PRIVATE_KEY_PATH"] = private_key_path

        # Optional K8s cluster keys
        k8s_public_key, k8s_public_key_path, k8s_private_key, k8s_private_key_path = KeyManager.create_rsa_keys(
            "cgdevx_k8s_rsa")
        p.parameters["<CC_CLUSTER_SSH_PUBLIC_KEY>"] = k8s_public_key
        p.internals["CLUSTER_SSH_PUBLIC_KEY_PATH"] = k8s_public_key_path
        p.internals["CLUSTER_SSH_PRIVATE_KEY"] = k8s_private_key
        p.internals["CLUSTER_SSH_PRIVATE_KEY_PATH"] = k8s_private_key_path

        click.echo("Generating ssh keys. Done!")

        # create terraform storage backend
        click.echo("Creating tf backend storage...")

        tf_backend_storage, key = cloud_man.create_iac_state_storage(p.get_input_param(GITOPS_REPOSITORY_NAME))
        p.internals["TF_BACKEND_STORAGE_ACCESS_KEY"] = key
        p.internals["TF_BACKEND_STORAGE_NAME"] = tf_backend_storage

        p.fragments["# <TF_VCS_REMOTE_BACKEND>"] = cloud_man.create_iac_backend_snippet(tf_backend_storage,
                                                                                        "vcs")
        p.fragments["# <TF_HOSTING_REMOTE_BACKEND>"] = cloud_man.create_iac_backend_snippet(tf_backend_storage,
                                                                                            "hosting_provider")
        p.fragments["# <TF_SECRETS_REMOTE_BACKEND>"] = cloud_man.create_iac_backend_snippet(tf_backend_storage,
                                                                                            "secrets")
        p.fragments["# <TF_USERS_REMOTE_BACKEND>"] = cloud_man.create_iac_backend_snippet(tf_backend_storage,
                                                                                          "users")
        p.fragments["# <TF_CORE_SERVICES_REMOTE_BACKEND>"] = cloud_man.create_iac_backend_snippet(tf_backend_storage,
                                                                                                  "core_services")

        p.fragments["# <TF_HOSTING_PROVIDER>"] = cloud_man.create_hosting_provider_snippet()

        p.fragments["# <CLOUD_PROVIDER_IAC_PR_AUTOMATION_CONFIG>"] = cloud_man.create_iac_pr_automation_config_snippet()
        p.fragments["# <VCS_IAC_PR_AUTOMATION_CONFIG>"] = git_man.create_iac_pr_automation_config_snippet()

        p.parameters["<K8S_ROLE_MAPPING>"] = cloud_man.create_k8s_cluster_role_mapping_snippet()

        p.fragments["# <VELERO_CLOUD_PROVIDER_SPECIFIC_SNIPPET>"] = cloud_man.create_velero_config_snippet()

        p.fragments["# <ADDITIONAL_LABELS>"] = cloud_man.create_additional_labels()
        p.fragments["# <BASE_ADDITIONAL_ANNOTATIONS>"] = cloud_man.create_additional_labels()
        p.fragments["# <INGRESS_ANNOTATIONS>"] = cloud_man.create_ingress_annotations()
        p.fragments["# <SIDECAR_ANNOTATION>"] = cloud_man.create_sidecar_annotation()

        p.fragments["# <KUBECOST_CLOUD_PROVIDER_CONFIGURATION>"] = cloud_man.create_kubecost_annotation()
        p.fragments["# <GPU_OPERATOR_ADDITIONAL_PARAMETERS>"] = cloud_man.create_gpu_operator_parameters()

        # dns zone info for external dns
        dns_zone_name, is_dns_zone_private = dns_man.get_domain_zone(p.parameters["<DOMAIN_NAME>"])
        p.internals["DNS_ZONE_NAME"] = dns_zone_name
        p.internals["DNS_ZONE_IS_PRIVATE"] = is_dns_zone_private

        p.fragments["# <EXTERNAL_DNS_ADDITIONAL_CONFIGURATION>"] = cloud_man.create_external_secrets_config(
            location=dns_zone_name, is_private=is_dns_zone_private
        )

        click.echo("Creating tf backend storage. Done!")

        p.set_checkpoint("one-time-setup")
        p.save_checkpoint()
        click.echo("3/12: Setting initial parameters. Done!")

    # end preflight check section
    else:
        click.echo("3/12: Skipped setting initial parameters.")

    if not p.has_checkpoint("repo-prep"):
        click.echo("4/12: Preparing your GitOps code...")

        tm.check_repository_existence()
        tm.clone()
        tm.build_repo_from_template()
        tm.parametrise_tf(p)

        p.set_checkpoint("repo-prep")
        p.save_checkpoint()

        click.echo("4/12: Preparing your GitOps code. Done!")
    else:
        click.echo("4/12: Skipped GitOps code prep.")

    # VCS provisioning
    cloud_provider_auth_env_vars = prepare_cloud_provider_auth_env_vars(p)
    git_provider_env_vars = prepare_git_provider_env_vars(p)

    # VCS section
    if not p.has_checkpoint("vcs-tf"):
        click.echo("5/12: Provisioning VCS...")
        # vcs env vars
        vcs_tf_env_vars = {
            **cloud_provider_auth_env_vars,
            **git_provider_env_vars
        }

        # set envs as required by tf
        set_envs(vcs_tf_env_vars)

        tf_wrapper = TfWrapper(LOCAL_TF_FOLDER_VCS)
        tf_wrapper.init()
        tf_wrapper.apply({"atlantis_repo_webhook_secret": p.parameters["<IAC_PR_AUTOMATION_WEBHOOK_SECRET>"],
                          "cd_webhook_secret": p.parameters["<CD_PUSH_EVENT_WEBHOOK_SECRET>"],
                          "vcs_bot_ssh_public_key": p.parameters["<VCS_BOT_SSH_PUBLIC_KEY>"]})
        vcs_out = tf_wrapper.output()

        # store out params
        p.parameters["<GIT_REPOSITORY_GIT_URL>"] = vcs_out["gitops_repo_ssh_clone_url"]
        p.parameters["<GIT_REPOSITORY_URL>"] = vcs_out["gitops_repo_html_url"]
        p.internals["VCS_RUNNER_TOKEN"] = vcs_out["vcs_runner_token"]
        p.internals["VCS_K8S_AGENT_TOKEN"] = vcs_out["vcs_k8s_agent_token"]

        # unset envs as no longer needed
        unset_envs(vcs_tf_env_vars)

        p.set_checkpoint("vcs-tf")
        p.save_checkpoint()

        click.echo("5/12: Provisioning VCS. Done!")
    else:
        click.echo("5/12: Skipped VCS provisioning.")

    # K8s Cluster section
    if not p.has_checkpoint("k8s-tf"):
        click.echo("6/12: Provisioning K8s cluster...")

        # run hosting provider tf to create K8s cluster
        hp_tf_env_vars = {
            **{},  # add vars here
            **cloud_provider_auth_env_vars
        }
        # set envs as required by tf
        set_envs(hp_tf_env_vars)

        tf_wrapper = TfWrapper(LOCAL_TF_FOLDER_HOSTING_PROVIDER)
        tf_wrapper.init()
        tf_wrapper.apply({"cluster_ssh_public_key": p.parameters.get("<CC_CLUSTER_SSH_PUBLIC_KEY>", "")})
        hp_out = tf_wrapper.output()

        # store out params
        # network
        p.parameters["<NETWORK_ID>"] = hp_out["network_id"]
        # roles
        p.parameters["<CI_IAM_ROLE_RN>"] = hp_out["iam_ci_role"]
        p.parameters["<IAC_PR_AUTOMATION_IAM_ROLE_RN>"] = hp_out["iac_pr_automation_role"]
        p.parameters["<CERT_MANAGER_IAM_ROLE_RN>"] = hp_out["cert_manager_role"]
        p.parameters["<EXTERNAL_DNS_IAM_ROLE_RN>"] = hp_out["external_dns_role"]
        p.parameters["<SECRET_MANAGER_IAM_ROLE_RN>"] = hp_out["secret_manager_role"]
        p.parameters["<CLUSTER_AUTOSCALER_IAM_ROLE_RN>"] = hp_out["cluster_autoscaler_role"]
        p.parameters["<BACKUPS_MANAGER_IAM_ROLE_RN>"] = hp_out["backups_manager_role"]

        # cluster
        p.internals["CC_CLUSTER_ENDPOINT"] = hp_out["cluster_endpoint"]
        p.internals["CC_CLUSTER_CA_CERT_DATA"] = hp_out["cluster_certificate_authority_data"]
        p.internals["CC_CLUSTER_CA_CERT_PATH"] = write_ca_cert(hp_out["cluster_certificate_authority_data"])
        p.internals["CC_CLUSTER_OIDC_ISSUER_URL"] = hp_out["cluster_oidc_issuer_url"]

        # generate cluster autoscaler config here as it could depend on node groups configuration
        p.fragments["# <K8S_AUTOSCALER>"] = cloud_man.create_autoscaler_snippet(
            p.parameters["<PRIMARY_CLUSTER_NAME>"],
            hp_out["cluster_node_groups"]
        )

        # artifact storage
        p.parameters["<CLOUD_BINARY_ARTIFACTS_STORE>"] = hp_out["artifact_storage"]
        p.parameters["<CLOUD_BINARY_ARTIFACTS_STORE_ENDPOINT>"] = hp_out["artifact_storage_endpoint"]
        p.internals["CLOUD_BINARY_ARTIFACTS_STORE_ACCESS_KEY"] = hp_out["artifacts_storage_access_key"]

        # backups storage
        p.parameters["<CLOUD_CLUSTER_BACKUPS_STORE>"] = hp_out["backups_storage"]



        # kms keys
        p.parameters["<SECRET_MANAGER_UNSEAL_RN>"] = hp_out["secret_manager_unseal_key"]
        p.parameters["<SECRET_MANAGER_UNSEAL_KEY_RING>"] = hp_out["secret_manager_unseal_key_ring"]
        # TODO: find a better way to pass cloud provider specific params
        p.fragments["# <SECRET_MANAGER_UNSEAL>"] = cloud_man.create_seal_snippet(
            key_id=p.parameters["<SECRET_MANAGER_UNSEAL_RN>"],
            name=p.parameters["<PRIMARY_CLUSTER_NAME>"],
            key_ring=p.parameters["<SECRET_MANAGER_UNSEAL_KEY_RING>"]
        )

        # unset envs as no longer needed
        unset_envs(hp_tf_env_vars)

        if p.cloud_provider == CloudProviders.AWS:
            # user could get kubeconfig by running command
            # `aws eks update-kubeconfig --region region-code --name my-cluster --kubeconfig my-config-path`
            # CLI could not follow this approach as aws client could be not configured properly when keys are used
            # CLI is creating this file programmatically
            command, command_args = cloud_man.get_k8s_auth_command()
            kubeconfig_params = {
                "<ENDPOINT>": p.internals["CC_CLUSTER_ENDPOINT"],
                "<CLUSTER_AUTH_BASE64>": p.internals["CC_CLUSTER_CA_CERT_DATA"],
                "<CLUSTER_NAME>": p.parameters["<PRIMARY_CLUSTER_NAME>"],
                "<CLUSTER_REGION>": p.parameters["<CLOUD_REGION>"]
            }
            kctl_config_path = create_k8s_config(command, command_args, cloud_provider_auth_env_vars, kubeconfig_params)
            p.parameters["<CC_CLUSTER_OIDC_PROVIDER>"] = hp_out["cluster_oidc_provider_arn"]
        elif p.cloud_provider == CloudProviders.Azure:
            # user could get kubeconfig by running command
            # `az aks get-credentials --name my-cluster --resource-group my-rg --admin`
            # get config from tf output
            kctl_config_path = write_k8s_config(hp_out["kube_config_raw"])
            p.parameters["<CLOUD_CLUSTER_STORAGE_ACCOUNT>"] = hp_out["storage_account"]
            p.parameters["<CLOUD_CLUSTER_RESOURCE_GROUP>"] = hp_out["resource_group"]
            p.parameters["<CLOUD_CLUSTER_NODE_RESOURCE_GROUP>"] = hp_out["node_resource_group"]
        elif p.cloud_provider == CloudProviders.GCP:
            command, command_args = cloud_man.get_k8s_auth_command()
            kubeconfig_params = {
                "<ENDPOINT>": f'{p.internals["CC_CLUSTER_ENDPOINT"]}:443',
                "<CLUSTER_AUTH_BASE64>": p.internals["CC_CLUSTER_CA_CERT_DATA"],
                "<CLUSTER_NAME>": p.parameters["<PRIMARY_CLUSTER_NAME>"],
                "<CLUSTER_REGION>": p.parameters["<CLOUD_REGION>"]
            }
            kctl_config_path = create_k8s_config(command, command_args, cloud_provider_auth_env_vars, kubeconfig_params)
        else:
            raise NotImplementedError(f"Cloud provider \"{p.cloud_provider}\" is not yet supported.")

        p.internals["KCTL_CONFIG_PATH"] = kctl_config_path

        p.set_checkpoint("k8s-tf")
        p.save_checkpoint()

        click.echo("6/12: Provisioning K8s cluster. Done!")
    else:
        click.echo("6/12: Skipped K8s provisioning.")

    if not p.has_checkpoint("gitops-vcs"):
        click.echo("7/12: Pushing GitOps code...")

        tm.parametrise(p)

        tm.upload(p.parameters["<GIT_REPOSITORY_GIT_URL>"],
                  p.internals["DEFAULT_SSH_PRIVATE_KEY_PATH"],
                  p.internals["GIT_USER_NAME"],
                  p.internals["GIT_USER_EMAIL"])

        p.set_checkpoint("gitops-vcs")
        p.save_checkpoint()

        click.echo("7/12: Pushing GitOps code. Done!")
    else:
        click.echo("7/12: Skipped GitOps repo initialization.")

    # install ArgoCD
    if not p.has_checkpoint("k8s-delivery"):
        click.echo("8/12: Installing ArgoCD...")
        with alive_bar(20, title='ArgoCD Installation Progress') as bar:

            kube_client = init_k8s_client(cloud_man, p)
            cd_man = DeliveryServiceManager(kube_client)
            bar()

            argocd_bootstrap_name = "argocd-bootstrap"
            argocd_core_project_name = "core"
            dns_deployment_name = cloud_man.get_cloud_provider_k8s_dns_deployment_name()
            # get CoreDNS deployments to validate cluster
            dns_deployment = kube_client.get_deployment("kube-system", dns_deployment_name)
            bar()

            # wait for deployment readiness
            kube_client.wait_for_deployment(dns_deployment)
            bar()  # Add a few here

            kube_client.create_namespace(ARGOCD_NAMESPACE)
            bar()
            kube_client.create_service_account(ARGOCD_NAMESPACE, argocd_bootstrap_name)
            bar()
            kube_client.create_cluster_role(ARGOCD_NAMESPACE, argocd_bootstrap_name)
            bar()

            kube_client.create_cluster_role_binding(ARGOCD_NAMESPACE, argocd_bootstrap_name, argocd_bootstrap_name)
            bar()

            job = cd_man.create_argocd_bootstrap_job(argocd_bootstrap_name)
            kube_client.wait_for_job(job)
            bar()  # Add a few here
            # cleanup temp resources
            try:
                kube_client.remove_service_account(ARGOCD_NAMESPACE, argocd_bootstrap_name)
                kube_client.remove_cluster_role(argocd_bootstrap_name)
                kube_client.remove_cluster_role_binding(argocd_bootstrap_name)
            except Exception as e:
                click.echo("Could not clean up ArgoCD bootstrap temporary resources, manual clean-up is required")
            bar()

            # wait for ArgoCD to be ready

            argocd_ss = kube_client.get_stateful_set_objects(ARGOCD_NAMESPACE, "argocd-application-controller")
            kube_client.wait_for_stateful_set(argocd_ss)
            bar()

            # 	argocd-server
            argocd_server = kube_client.get_deployment(ARGOCD_NAMESPACE, "argocd-server")
            kube_client.wait_for_deployment(argocd_server)
            bar()  # add a few here
            # wait for additional ArgoCD Pods to transition to Running
            # this is related to a condition where apps attempt to deploy before
            # repo, redis, or other health checks are passing
            # this can cause future steps to break since the registry app
            # may never apply

            # 	argocd-repo-server
            argocd_repo_server = kube_client.get_deployment(ARGOCD_NAMESPACE, "argocd-repo-server")
            kube_client.wait_for_deployment(argocd_repo_server)
            bar()

            # HA components

            # argocd-redis-ha-haproxy Deployment
            argocd_redis_ha_haproxy = kube_client.get_deployment(ARGOCD_NAMESPACE, "argocd-redis-ha-haproxy")
            kube_client.wait_for_deployment(argocd_redis_ha_haproxy)
            bar()

            # argocd-redis-ha StatefulSet
            cert_manager = kube_client.get_stateful_set_objects(ARGOCD_NAMESPACE, "argocd-redis-ha-server")
            kube_client.wait_for_stateful_set(cert_manager)
            bar()

            # create additional namespaces
            kube_client.create_namespace(ARGO_WORKFLOW_NAMESPACE)
            kube_client.create_namespace(ATLANTIS_NAMESPACE)
            kube_client.create_namespace(EXTERNAL_SECRETS_OPERATOR_NAMESPACE)
            bar()

            # create additional service accounts
            kube_client.create_service_account(ATLANTIS_NAMESPACE, "atlantis")
            kube_client.create_service_account(EXTERNAL_SECRETS_OPERATOR_NAMESPACE, "external-secrets")
            bar()

            # create argocd kubernetes project and secret for connectivity to private gitops repos
            annotations = {"managed-by": "argocd.argoproj.io"}

            # credentials template
            git_wildcard_url = "".join(p.parameters["<GIT_REPOSITORY_GIT_URL>"].partition("/")[:-1])

            argocd_sec_secret_name = f'{p.parameters["<GIT_ORGANIZATION_NAME>"]}-repo-creds'.lower()
            argocd_secret = {
                "type": "git",
                "name": argocd_sec_secret_name,
                "url": git_wildcard_url,
                "sshPrivateKey": p.internals["DEFAULT_SSH_PRIVATE_KEY"],
            }
            creds_labels = {"argocd.argoproj.io/secret-type": "repo-creds"}

            kube_client.create_plain_secret(ARGOCD_NAMESPACE,
                                            argocd_sec_secret_name,
                                            argocd_secret,
                                            annotations,
                                            creds_labels)
            bar()

            # repo
            argocd_sec_project_name = f'{p.parameters["<GIT_ORGANIZATION_NAME>"]}-gitops'.lower()
            argocd_project = {
                "type": "git",
                "name": argocd_sec_project_name,
                "url": p.parameters["<GIT_REPOSITORY_GIT_URL>"],
            }
            repo_labels = {"argocd.argoproj.io/secret-type": "repository"}

            kube_client.create_plain_secret(ARGOCD_NAMESPACE,
                                            argocd_sec_project_name,
                                            argocd_project,
                                            annotations,
                                            repo_labels)
            bar()

            # argocd pods are ready, get and set credentials
            argo_pas = kube_client.get_secret(ARGOCD_NAMESPACE, "argocd-initial-admin-secret")
            p.internals["ARGOCD_USER"] = "admin"
            p.internals["ARGOCD_PASSWORD"] = argo_pas

            # get argocd auth token
            k8s_pod = find_pod_by_name_fragment(
                kube_config_path=p.internals["KCTL_CONFIG_PATH"],
                name_fragment="argocd-server",
                namespace=ARGOCD_NAMESPACE
            )
            # Transitioned to asynchronous functions to address compatibility issues with the kr8s library.
            # Previously, the synchronous interaction with kr8s sometimes led to deadlocks and errors because the kr8s
            # library is inherently asynchronous.
            argocd_token = asyncio.run(get_argocd_token_via_k8s_portforward(
                user=p.internals["ARGOCD_USER"],
                password=p.internals["ARGOCD_PASSWORD"],
                k8s_pod=k8s_pod,
                kube_config_path=p.internals["KCTL_CONFIG_PATH"]
            ))
            p.internals["ARGOCD_TOKEN"] = argocd_token
            bar()
            # create argocd "core" project
            # TODO: explicitly whitelist project repositories
            cd_man.create_project(argocd_core_project_name, [
                p.parameters["<GIT_REPOSITORY_GIT_URL>"],
                "https://charts.jetstack.io",
                "https://kubernetes-sigs.github.io/external-dns",
                "*"
            ])

            # deploy registry app
            cd_man.create_core_application(argocd_core_project_name, p.parameters["<GIT_REPOSITORY_GIT_URL>"],
                                           p.parameters["<CD_SERVICE_EXCLUDE_LIST>"])
            bar()

            p.set_checkpoint("k8s-delivery")
            p.save_checkpoint()

        click.echo("8/12: Installing ArgoCD. Done!")
    else:
        click.echo("8/12: Skipped ArgoCD installation.")

    # initialize and unseal vault
    if not p.has_checkpoint("secrets-management"):
        click.echo("9/12: Initializing Secrets Manager...")
        with alive_bar(7, title='Initializing Secrets Manager') as bar:

            # default AWS EKS auth token life-time is 14m
            # to be safe should refresh token before proceeding
            kube_client = init_k8s_client(cloud_man, p)
            bar()

            # wait for cert manager as it's created just before vault
            cert_manager = kube_client.get_deployment("cert-manager", "cert-manager")
            kube_client.wait_for_deployment(cert_manager)
            bar()

            external_dns = kube_client.get_deployment("external-dns", "external-dns")
            kube_client.wait_for_deployment(external_dns)
            bar()

            external_dns = kube_client.get_deployment("ingress-nginx", "ingress-nginx-controller")
            kube_client.wait_for_deployment(external_dns)
            bar()

            # wait for vault readiness
            try:
                vault_ss = kube_client.get_stateful_set_objects(VAULT_NAMESPACE, "vault")
            except Exception as e:
                raise click.ClickException("Vault service creation taking longer than expected. Please verify manually "
                                           "and restart")
            kube_client.wait_for_stateful_set(vault_ss, 600, wait_availability=False)
            bar()

            # Vault init from the UI/API is broken from Vault version 1.12.0 till now 1.14.4
            # https://discuss.hashicorp.com/t/cant-init-1-13-2-with-awskms/54000
            # Workaround init using kubectl
            # with portforward.forward(VAULT_NAMESPACE, "vault-0", 8200, 8200,
            #                          config_path=p.internals["KCTL_CONFIG_PATH"], waiting=3,
            #                          log_level=portforward.LogLevel.ERROR:
            #
            #     vault_client = hvac.Client(url='http://127.0.0.1:8200')
            #     if not vault_client.sys.is_initialized():
            #         vault_init_result = vault_client.sys.initialize()
            #         vault_root_token = vault_init_result['root_token']
            #         vault_keys = vault_init_result['keys']
            #
            #     if vault_client.sys.is_sealed():
            #         vault_secret = {
            #             "root-token": vault_root_token
            #         }
            #         for i, x in enumerate(vault_keys):
            #             vault_secret[f"root-unseal-key-{i}"] = x
            #         kube_client.create_plain_secret(VAULT_NAMESPACE, "vault-unseal-secret", vault_secret)

            # use k8s console client
            wait(30)
            kctl = KctlWrapper(p.internals["KCTL_CONFIG_PATH"])
            try:
                out = kctl.exec("vault-0", "-- vault operator init", container="vault", namespace=VAULT_NAMESPACE)
            except Exception as e:
                raise click.ClickException(f"Could not unseal vault: {e}")
            bar()

            vault_keys = re.findall("^Recovery\\sKey\\s(?P<index>\\d):\\s(?P<key>.+)$", out, re.MULTILINE)
            vault_root_token = re.findall("^Initial\\sRoot\\sToken:\\s(?P<token>.+)$", out, re.MULTILINE)

            if not vault_root_token:
                raise click.ClickException("Could not unseal vault")

            vault_secret = {
                "root-token": vault_root_token[0]
            }
            for i, v in vault_keys:
                vault_secret[f"root-unseal-key-{i}"] = v

            kube_client.create_plain_secret(VAULT_NAMESPACE, "vault-unseal-secret", vault_secret)
            bar()

        p.internals["VAULT_ROOT_TOKEN"] = vault_root_token[0]
        p.set_checkpoint("secrets-management")
        p.save_checkpoint()

        click.echo("9/12: Secrets Manager initialization. Done!")
    else:
        click.echo("9/12: Skipped Secrets Manager initialization.")

    if not p.has_checkpoint("secrets-management-tf"):
        click.echo("10/12: Setting Secrets...")

        with alive_bar(5, title='Secret Manager Pre-Deployment Readiness') as bar:
            # default AWS EKS auth token life-time is 14m
            # to be safe should refresh token before proceeding
            kube_client = init_k8s_client(cloud_man, p)
            bar()

            ingress = kube_client.get_ingress(VAULT_NAMESPACE, "vault")
            kube_client.wait_for_ingress(ingress)
            bar()

            tls_cert = kube_client.get_certificate(VAULT_NAMESPACE, "vault-tls")
            kube_client.wait_for_certificate(tls_cert)
            bar()

            wait_http_endpoint_readiness(f'https://{p.parameters["<SECRET_MANAGER_INGRESS_URL>"]}')
            bar()

            # run security manager tf to create secrets and roles
            sec_man_tf_env_vars = {
                **{
                    "VAULT_TOKEN": p.internals["VAULT_ROOT_TOKEN"],
                    "VAULT_ADDR": f'https://{p.parameters["<SECRET_MANAGER_INGRESS_URL>"]}',
                },
                **cloud_provider_auth_env_vars}
            # set envs as required by tf
            set_envs(sec_man_tf_env_vars)
            bar()

        tf_wrapper = TfWrapper(LOCAL_TF_FOLDER_SECRETS_MANAGER)
        tf_wrapper.init()

        sec_man_tf_params = {
            "vcs_bot_ssh_public_key": p.internals["DEFAULT_SSH_PUBLIC_KEY"],
            "vcs_bot_ssh_private_key": p.internals["DEFAULT_SSH_PRIVATE_KEY"],
            "vcs_token": p.internals["GIT_ACCESS_TOKEN"],
            "cd_webhook_secret": p.parameters["<CD_PUSH_EVENT_WEBHOOK_SECRET>"],
            "atlantis_repo_webhook_secret": p.parameters["<IAC_PR_AUTOMATION_WEBHOOK_SECRET>"],
            "atlantis_repo_webhook_url": p.parameters["<IAC_PR_AUTOMATION_WEBHOOK_URL>"],
            "vault_token": p.internals["VAULT_ROOT_TOKEN"],
            "cluster_endpoint": p.internals["CC_CLUSTER_ENDPOINT"],
            "vcs_runner_token": p.internals["VCS_RUNNER_TOKEN"],
            "vcs_k8s_agent_token": p.internals["VCS_K8S_AGENT_TOKEN"],
        }
        if "<CC_CLUSTER_SSH_PUBLIC_KEY>" in p.parameters:
            sec_man_tf_params["cluster_ssh_public_key"] = p.parameters["<CC_CLUSTER_SSH_PUBLIC_KEY>"]

        if "TF_BACKEND_STORAGE_ACCESS_KEY" in p.internals:
            sec_man_tf_params["tf_backend_storage_access_key"] = p.internals["TF_BACKEND_STORAGE_ACCESS_KEY"]

        if "CLOUD_BINARY_ARTIFACTS_STORE_ACCESS_KEY" in p.internals:
            sec_man_tf_params["cloud_binary_artifacts_store_access_key"] = p.internals[
                "CLOUD_BINARY_ARTIFACTS_STORE_ACCESS_KEY"]

        if "IMAGE_REGISTRY_AUTH" in p.internals:
            sec_man_tf_params["image_registry_auth"] = p.internals["IMAGE_REGISTRY_AUTH"]

        tf_wrapper.apply(sec_man_tf_params)

        sec_man_out = tf_wrapper.output()
        p.internals["REGISTRY_OIDC_CLIENT_ID"] = sec_man_out["registry_oidc_client_id"]
        p.internals["REGISTRY_OIDC_CLIENT_SECRET"] = sec_man_out["registry_oidc_client_secret"]
        p.internals["REGISTRY_ROBO_USER_PASSWORD"] = sec_man_out["registry_main_robot_user_password"]
        p.internals["REGISTRY_PASSWORD"] = sec_man_out["registry_admin_user_password"]
        p.internals["CODE_QUALITY_OIDC_CLIENT_ID"] = sec_man_out["code_quality_oidc_client_id"]
        p.internals["CODE_QUALITY_OIDC_CLIENT_SECRET"] = sec_man_out["code_quality_oidc_client_secret"]
        p.internals["CODE_QUALITY_PASSWORD"] = sec_man_out["code_quality_admin_user_password"]

        # prepare registry machine user
        robo_user_name = "robot@main-robot"
        p.internals["REGISTRY_ROBO_USER"] = robo_user_name

        # unset envs as no longer needed
        unset_envs(sec_man_tf_env_vars)

        kube_client.create_configmap(VAULT_NAMESPACE, "vault-init", {})

        p.set_checkpoint("secrets-management-tf")
        p.save_checkpoint()
        click.echo("10/12: Secrets set. Done!")

    else:
        click.echo("10/12: Skipped setting Secrets.")

    if not p.has_checkpoint("users-tf"):
        click.echo("11/12: Provisioning Users...")

        # run security manager tf to create secrets and roles
        user_man_tf_env_vars = {
            **{
                "VAULT_TOKEN": p.internals["VAULT_ROOT_TOKEN"],
                "VAULT_ADDR": f'https://{p.parameters["<SECRET_MANAGER_INGRESS_URL>"]}',
            },
            **cloud_provider_auth_env_vars,
            **git_provider_env_vars}
        # set envs as required by tf
        set_envs(user_man_tf_env_vars)

        tf_wrapper = TfWrapper(LOCAL_TF_FOLDER_USERS)
        tf_wrapper.init()
        tf_wrapper.apply()
        user_man_out = tf_wrapper.output()

        # unset envs as no longer needed
        unset_envs(user_man_tf_env_vars)

        p.set_checkpoint("users-tf")
        p.save_checkpoint()
        click.echo("11/12: Users provisioning. Done!")
    else:
        click.echo("11/12: Skipped provisioning Users.")

    if not p.has_checkpoint("core-services-tf"):
        click.echo("12/12: Configuring core services...")

        with alive_bar(9, title='Core Services Pre-Deployment Readiness') as bar:
            # default AWS EKS auth token life-time is 14m
            # to be safe should refresh token before proceeding
            kube_client = init_k8s_client(cloud_man, p)
            bar()

            # wait for harbor readiness
            harbor_dep = kube_client.get_deployment(HARBOR_NAMESPACE, "harbor-core")
            kube_client.wait_for_deployment(harbor_dep)
            bar()

            harbor_ingress = kube_client.get_ingress(HARBOR_NAMESPACE, "harbor-ingress")
            kube_client.wait_for_ingress(harbor_ingress)
            bar()

            harbor_tls_cert = kube_client.get_certificate(HARBOR_NAMESPACE, "harbor-tls")
            kube_client.wait_for_certificate(harbor_tls_cert)
            bar()

            # wait for sonarqube readiness
            sonar_ss = kube_client.get_stateful_set_objects(SONARQUBE_NAMESPACE, "sonarqube-sonarqube")
            kube_client.wait_for_stateful_set(sonar_ss)
            bar()

            sonar_pod = kube_client.get_pod(SONARQUBE_NAMESPACE, "sonarqube-sonarqube-0")
            kube_client.wait_for_pod(sonar_pod)

            sonar_ingress = kube_client.get_ingress(SONARQUBE_NAMESPACE, "sonarqube-sonarqube")
            kube_client.wait_for_ingress(sonar_ingress)
            bar()

            sonar_tls_cert = kube_client.get_certificate(SONARQUBE_NAMESPACE, "sonarqube-tls")
            kube_client.wait_for_certificate(sonar_tls_cert)
            bar()

            # wait for registry API endpoint readiness
            wait_http_endpoint_readiness(f'https://{p.parameters["<REGISTRY_INGRESS_URL>"]}')
            bar()

            p.internals["REGISTRY_USERNAME"] = "admin"
            # run security manager tf to create secrets and roles
            core_services_tf_env_vars = {
                **{
                    "HARBOR_URL": f'https://{p.parameters["<REGISTRY_INGRESS_URL>"]}',
                    "HARBOR_USERNAME": p.internals["REGISTRY_USERNAME"],
                    "HARBOR_PASSWORD": p.internals["REGISTRY_PASSWORD"],
                    "VAULT_TOKEN": p.internals["VAULT_ROOT_TOKEN"],
                    "VAULT_ADDR": f'https://{p.parameters["<SECRET_MANAGER_INGRESS_URL>"]}',
                },
                **cloud_provider_auth_env_vars}
            # set envs as required by tf
            set_envs(core_services_tf_env_vars)
            bar()

        tf_wrapper = TfWrapper(LOCAL_TF_FOLDER_CORE_SERVICES)
        tf_wrapper.init()
        tf_wrapper.apply({
            "registry_oidc_client_id": p.internals["REGISTRY_OIDC_CLIENT_ID"],
            "registry_oidc_client_secret": p.internals["REGISTRY_OIDC_CLIENT_SECRET"],
            "registry_main_robot_password": p.internals["REGISTRY_ROBO_USER_PASSWORD"],
            "code_quality_oidc_client_id": p.internals["CODE_QUALITY_OIDC_CLIENT_ID"],
            "code_quality_oidc_client_secret": p.internals["CODE_QUALITY_OIDC_CLIENT_SECRET"],
            "code_quality_admin_password": p.internals["CODE_QUALITY_PASSWORD"]
        })
        core_services_out = tf_wrapper.output()
        p.parameters[
            "<REGISTRY_DOCKERHUB_PROXY>"] = f'{p.parameters["<REGISTRY_REGISTRY_URL>"]}/{core_services_out["dockerhub_proxy_name"]}'
        p.parameters[
            "<REGISTRY_GCR_PROXY>"] = f'{p.parameters["<REGISTRY_REGISTRY_URL>"]}/{core_services_out["gcr_proxy_name"]}'
        p.parameters[
            "<REGISTRY_K8S_GCR_PROXY>"] = f'{p.parameters["<REGISTRY_REGISTRY_URL>"]}/{core_services_out["k8s_gcr_proxy_name"]}'
        p.parameters[
            "<REGISTRY_QUAY_PROXY>"] = f'{p.parameters["<REGISTRY_REGISTRY_URL>"]}/{core_services_out["quay_proxy_name"]}'

        # unset envs as no longer needed
        unset_envs(core_services_tf_env_vars)

        p.set_checkpoint("core-services-tf")
        p.save_checkpoint()
        click.echo("12/12: Configuring core services. Done!")

    else:
        click.echo("12/12: Skipped core services configuration.")

    if not p.has_checkpoint("tf-store-hardening"):
        # restrict access to IaC remote state store
        cloud_man.protect_iac_state_storage(p.internals["TF_BACKEND_STORAGE_NAME"],
                                            p.parameters["<IAC_PR_AUTOMATION_IAM_ROLE_RN>"])
        p.set_checkpoint("tf-store-hardening")
        p.save_checkpoint()

    show_credentials(p)

    # Calculate the total seconds elapsed
    total_seconds = time.time() - func_start_time

    # Use divmod to separate the total seconds into minutes and seconds
    minutes, seconds = divmod(total_seconds, 60)

    # Display the result with minutes as integers and seconds with two decimal places
    click.echo(f"Platform setup completed in {int(minutes)} minutes, {int(seconds)} seconds")

    return True


@trace()
def init_k8s_client(cloud_man, p):
    if p.cloud_provider == CloudProviders.AWS:
        k8s_token = cloud_man.get_k8s_token(p.parameters["<PRIMARY_CLUSTER_NAME>"])
        kube_client = KubeClient(ca_cert_path=p.internals["CC_CLUSTER_CA_CERT_PATH"],
                                 api_key=k8s_token,
                                 endpoint=p.internals["CC_CLUSTER_ENDPOINT"])
    elif p.cloud_provider == CloudProviders.GCP:
        kube_client = KubeClient(
            config_file=p.internals["KCTL_CONFIG_PATH"]
        )
    else:
        kube_client = KubeClient(config_file=p.internals["KCTL_CONFIG_PATH"])
    return kube_client


@trace()
def show_credentials(p):
    user_name = PLATFORM_USER_NAME
    vault_client = hvac.Client(url=f'https://{p.parameters["<SECRET_MANAGER_INGRESS_URL>"]}',
                               token=p.internals["VAULT_ROOT_TOKEN"])
    res = vault_client.secrets.kv.v2.read_secret(path=f"/{user_name}", mount_point='users/')
    if "data" in res:
        user_pass = res["data"]["data"]["initial-password"]

    click.secho('ATTENTION', blink=True, bold=True, bg="red", fg="black")
    click.secho("Below are the credentials to your platform services. Please store them securely.", bg="green",
                fg="blue")

    click.secho("Secrets manager", bg="green", fg="blue")
    click.secho(f'URL: https://{p.parameters["<SECRET_MANAGER_INGRESS_URL>"]}', bg="green", fg="blue")
    click.secho(f'Root login token: {p.internals["VAULT_ROOT_TOKEN"]}', bg="green", fg="blue")
    click.secho(f'CGDevX admin user login: {user_name} password: {user_pass}', bg="green", fg="blue")

    click.secho("Continuous Delivery system", bg="green", fg="blue")
    click.secho(f'URL: https://{p.parameters["<CD_INGRESS_URL>"]}', bg="green", fg="blue")
    click.secho(f'Admin login: {p.internals["ARGOCD_USER"]} password: {p.internals["ARGOCD_PASSWORD"]}', bg="green",
                fg="blue")

    click.secho(f'Kubeconfig file: {p.internals["KCTL_CONFIG_PATH"]}', bg="green", fg="blue")

    click.secho(
        f'Links to all core platform services could be found in your GitOps repo readme file at: {p.parameters["<GIT_REPOSITORY_URL>"]}',
        bg="green", fg="blue")
    webbrowser.open(f'{p.parameters["<GIT_REPOSITORY_URL>"]}', autoraise=False)

    return


<<<<<<< HEAD
def get_git_provider_specific_optional_services(git_provider: GitProviders) -> list:
    # TODO: unify and restructure services switching logic after GitLab integration

    if git_provider == GitProviders.GitHub:
        return [OptionalServices.GitHub]
    elif git_provider == GitProviders.GitLab:
        return [OptionalServices.GitLab]

def get_provider_specific_optional_services(cloud_provider: str) -> list:
=======
def get_provider_specific_optional_services(cloud_provider: str) -> list[str]:
>>>>>>> 62427da2
    if cloud_provider == CloudProviders.AWS:
        return [OptionalServices.ClusterAutoscaler.value]
    elif cloud_provider == CloudProviders.Azure:
        return [OptionalServices.ClusterAutoscaler.value]
    return []


@trace()
def prepare_parameters(p, git_man):
    # TODO: move to appropriate place

    optional_services = p.get_input_param(OPTIONAL_SERVICES) or []
    optional_services.extend(get_git_provider_specific_optional_services(p.git_provider))
    optional_services.extend(get_provider_specific_optional_services(p.cloud_provider))
    exclude_string = build_argo_exclude_string(optional_services)
    p.parameters["<CD_SERVICE_EXCLUDE_LIST>"] = exclude_string

    if exclude_string:
        p.fragments["# <CD_SERVICE_EXCLUDE_SNIPPET>"] = """directory:
          exclude: '{<CD_SERVICE_EXCLUDE_LIST>}'"""
    else:
        p.fragments["# <CD_SERVICE_EXCLUDE_SNIPPET>"] = ""

    p.parameters["<OWNER_EMAIL>"] = p.get_input_param(OWNER_EMAIL).lower()
    p.parameters["<CLOUD_PROVIDER>"] = p.cloud_provider
    p.parameters["<PRIMARY_CLUSTER_NAME>"] = p.get_input_param(PRIMARY_CLUSTER_NAME)
    p.parameters["<GIT_PROVIDER>"] = p.git_provider
    p.internals["GIT_ACCESS_TOKEN"] = p.get_input_param(GIT_ACCESS_TOKEN)
    p.internals["IMAGE_REGISTRY_AUTH"] = p.get_input_param(IMAGE_REGISTRY_AUTH)
    p.parameters["<GITOPS_REPOSITORY_NAME>"] = p.get_input_param(GITOPS_REPOSITORY_NAME).lower()
    org_name = p.get_input_param(GIT_ORGANIZATION_NAME).lower()
    p.parameters["<GIT_ORGANIZATION_NAME>"] = org_name
    p.parameters["<GIT_REPOSITORY_ROOT>"] = git_man.get_repository_root()
    p.parameters["<DOMAIN_NAME>"] = p.get_input_param(DOMAIN_NAME).lower()
    p.parameters["<KUBECTL_VERSION>"] = KUBECTL_VERSION
    p.parameters["<TERRAFORM_VERSION>"] = TERRAFORM_VERSION

    # set IaC webhook secret
    if "<IAC_PR_AUTOMATION_WEBHOOK_SECRET>" not in p.parameters:
        p.parameters["<IAC_PR_AUTOMATION_WEBHOOK_SECRET>"] = random_string_generator(20)

    # set CD webhook secret
    if "<CD_PUSH_EVENT_WEBHOOK_SECRET>" not in p.parameters:
        p.parameters["<CD_PUSH_EVENT_WEBHOOK_SECRET>"] = random_string_generator(20)

    # Ingress URLs for core components. Note!: URL does not contain protocol
    cluster_fqdn = f'{p.get_input_param(DOMAIN_NAME)}'
    p.parameters["<CC_CLUSTER_FQDN>"] = cluster_fqdn
    p.parameters["<SECRET_MANAGER_INGRESS_URL>"] = f'vault.{cluster_fqdn}'
    p.parameters["<CD_INGRESS_URL>"] = f'argocd.{cluster_fqdn}'
    p.parameters["<CI_INGRESS_URL>"] = f'argo.{cluster_fqdn}'
    p.parameters["<IAC_PR_AUTOMATION_INGRESS_URL>"] = f'atlantis.{cluster_fqdn}'
    p.parameters["<REGISTRY_INGRESS_URL>"] = f'harbor.{cluster_fqdn}'
    p.parameters["<GRAFANA_INGRESS_URL>"] = f'grafana.{cluster_fqdn}'
    p.parameters["<CODE_QUALITY_INGRESS_URL>"] = f'sonarqube.{cluster_fqdn}'
    p.parameters["<PORTAL_INGRESS_URL>"] = f'backstage.{cluster_fqdn}'

    # OIDC config
    sec_man_ing = f'{p.parameters["<SECRET_MANAGER_INGRESS_URL>"]}'
    p.parameters["<OIDC_PROVIDER_URL>"] = f'{sec_man_ing}/v1/identity/oidc/provider/cgdevx'
    p.parameters["<OIDC_PROVIDER_AUTHORIZE_URL>"] = f'{sec_man_ing}/ui/vault/identity/oidc/provider/cgdevx/authorize'
    p.parameters["<OIDC_PROVIDER_TOKEN_URL>"] = f'{sec_man_ing}/v1/identity/oidc/provider/cgdevx/token'
    p.parameters["<OIDC_PROVIDER_USERINFO_URL>"] = f'{sec_man_ing}/v1/identity/oidc/provider/cgdevx/userinfo'
    p.parameters["<CD_OAUTH_CALLBACK_URL>"] = f'{p.parameters["<CD_INGRESS_URL>"]}/auth/callback'
    p.parameters["<CI_OAUTH_CALLBACK_URL>"] = f'{p.parameters["<CI_INGRESS_URL>"]}/oauth2/callback'
    p.parameters["<PORTAL_OAUTH_CALLBACK_URL>"] = f'{p.parameters["<PORTAL_INGRESS_URL>"]}/oauth2/callback'
    p.parameters["<REGISTRY_REGISTRY_URL>"] = f'{p.parameters["<REGISTRY_INGRESS_URL>"]}'
    p.parameters[
        "<IAC_PR_AUTOMATION_WEBHOOK_URL>"] = f'https://{p.parameters["<IAC_PR_AUTOMATION_INGRESS_URL>"]}/events'

    return p


@trace()
def cloud_provider_check(manager: CloudProviderManager, p: StateStore) -> None:
    if not manager.evaluate_permissions():
        raise click.ClickException("Insufficient IAM permission")


@trace()
def git_provider_check(manager: GitProviderManager, p: StateStore) -> None:
    if not manager.evaluate_permissions():
        raise click.ClickException("Insufficient Git token permissions")
    if manager.check_repository_existence(p.get_input_param(GITOPS_REPOSITORY_NAME)):
        raise click.ClickException("GitOps repo already exists")


def dns_provider_check(manager: DNSManager, p: StateStore) -> None:
    if not manager.evaluate_permissions():
        raise click.ClickException("Insufficient DNS permissions")
    if not manager.evaluate_domain_ownership(p.get_input_param(DOMAIN_NAME)):
        raise click.ClickException("Could not verify domain ownership")


@trace()
def setup_param_validator(params: StateStore) -> bool:
    if params.dns_registrar is None:
        if params.cloud_provider == CloudProviders.AWS:
            params.dns_registrar = DnsRegistrars.Route53
        if params.cloud_provider == CloudProviders.Azure:
            params.dns_registrar = DnsRegistrars.AzureDNS

    # TODO: validate parameters
    if (params.cloud_provider != CloudProviders.Azure and
            (params.get_input_param(CLOUD_PROFILE) is None
             or params.get_input_param(CLOUD_ACCOUNT_ACCESS_KEY) is not None
             or params.get_input_param(
                        CLOUD_ACCOUNT_ACCESS_SECRET) is not None)
            and
            (params.get_input_param(CLOUD_PROFILE) is not None
             or params.get_input_param(CLOUD_ACCOUNT_ACCESS_KEY) is None
             or params.get_input_param(CLOUD_ACCOUNT_ACCESS_SECRET) is None)):
        click.echo("Cloud account keys validation error: should specify only one of profile or key + secret")
        return False

    if params.get_input_param(OPTIONAL_SERVICES):
        incorrect_services = [v for v in params.get_input_param(OPTIONAL_SERVICES) if not OptionalServices.has_value(v)]
        if incorrect_services:
            click.echo(
                f"Features list parsing error: unsupported features found - {str.join(', ', incorrect_services)}")
            return False

    if params.get_input_param(IMAGE_REGISTRY_AUTH):
        for k, v in params.get_input_param(IMAGE_REGISTRY_AUTH).items():
            if "login" not in v and "token" not in v:
                click.echo(f"Image registry auth {k} has incorrect structure")
                return False
            if not v["login"] and not v["token"]:
                click.echo(f"Image registry {k} should have login and token specified")
                return False

    return True<|MERGE_RESOLUTION|>--- conflicted
+++ resolved
@@ -998,7 +998,6 @@
     return
 
 
-<<<<<<< HEAD
 def get_git_provider_specific_optional_services(git_provider: GitProviders) -> list:
     # TODO: unify and restructure services switching logic after GitLab integration
 
@@ -1007,10 +1006,8 @@
     elif git_provider == GitProviders.GitLab:
         return [OptionalServices.GitLab]
 
-def get_provider_specific_optional_services(cloud_provider: str) -> list:
-=======
-def get_provider_specific_optional_services(cloud_provider: str) -> list[str]:
->>>>>>> 62427da2
+
+def get_cloud_provider_specific_optional_services(cloud_provider: str) -> list[str]:
     if cloud_provider == CloudProviders.AWS:
         return [OptionalServices.ClusterAutoscaler.value]
     elif cloud_provider == CloudProviders.Azure:
@@ -1024,7 +1021,7 @@
 
     optional_services = p.get_input_param(OPTIONAL_SERVICES) or []
     optional_services.extend(get_git_provider_specific_optional_services(p.git_provider))
-    optional_services.extend(get_provider_specific_optional_services(p.cloud_provider))
+    optional_services.extend(get_cloud_provider_specific_optional_services(p.cloud_provider))
     exclude_string = build_argo_exclude_string(optional_services)
     p.parameters["<CD_SERVICE_EXCLUDE_LIST>"] = exclude_string
 
