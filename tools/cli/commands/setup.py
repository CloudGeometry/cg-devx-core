--- conflicted
+++ resolved
@@ -705,18 +705,12 @@
         click.echo("11/12: Skipped provisioning Users.")
 
     if not p.has_checkpoint("core-services-tf"):
-<<<<<<< HEAD
-        click.echo("Configuring core services...")
-
-        wait(10)
-=======
         click.echo("12/12: Configuring core services...")
 
         # default AWS EKS auth token life-time is 14m
         # to be safe should refresh token before proceeding
         kube_client = init_k8s_client(cloud_man, p)
 
->>>>>>> 22630397
         # wait for harbor readiness
         harbor_dep = kube_client.get_deployment(HARBOR_NAMESPACE, "harbor-core")
         kube_client.wait_for_deployment(harbor_dep)
