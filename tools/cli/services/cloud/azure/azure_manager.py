--- conflicted
+++ resolved
@@ -24,7 +24,7 @@
     def region(self):
         return self.__azure_sdk.location
 
-<<<<<<< HEAD
+    @trace()
     def protect_iac_state_storage(self, name: str, identity: str):
         """
         Restrict access to cloud native terraform remote state storage
@@ -34,9 +34,7 @@
         storage_account_name = self._generate_storage_account_name()
         self.__azure_sdk.set_storage_access(identity, storage_account_name, resource_group_name)
 
-=======
-    @trace()
->>>>>>> 22630397
+    @trace()
     def destroy_iac_state_storage(self, bucket: str) -> bool:
         """
         Destroy the cloud-native Terraform remote state storage.
