--- conflicted
+++ resolved
@@ -21,13 +21,10 @@
     @property
     def region(self):
         return self._aws_sdk.region
-<<<<<<< HEAD
 
     @property
     def account(self):
         return self._aws_sdk.account_id
-=======
->>>>>>> e0f45b9d
 
     @classmethod
     def detect_cli_presence(cls) -> bool:
